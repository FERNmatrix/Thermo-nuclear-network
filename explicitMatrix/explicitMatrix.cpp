/*
 * Code to implement explicit algebraic integration of astrophysical thermonuclear networks.
 * Execution assuming use of Fedora Linux: Compile with
 * 
 *     gcc explicitMatrix.cpp -o explicitMatrix -lgsl -lgslcblas -lm -lstdc++
 * 
 * Resulting compiled code can be executed with
 * 
 *     ./explicitMatrix  | tee temp.txt
 * 
 * where | tee temp.txt is unix shell script outputting to screen and also piped to a file temp.txt. 
 * Execution for other Linux systems, or Mac or PC, will depend on the C/C++ compiler installed on 
 * your machine but should be similar.  
 *
 * 
 * AUTHORS:
 * ---------------
 * Nick Brey
 * Ashton DeRousse
 * Adam Cole
 * Amelia Konomos
 * Mike Guidry
 * ----------------
 */


#include <stdio.h>
#include <iostream>
#include <stdlib.h>
#include <time.h>
#include <math.h>
#include <string.h>
#include <stdbool.h>
#include <gsl/gsl_matrix.h>
#include <gsl/gsl_vector.h>
#include <gsl/gsl_blas.h>

using namespace std;
using std::string;

// NOTE:  For different networks you must change the values of array sizes SIZE and ISOTOPES, and input
//        filenames rateLibraryFile[] and networkFile[] to appropriate values. For now these are hardwired
//        definitions but eventually we probably want to read those quantities in as data.

// SIZE defines the number of reactions to be calculated.  Need min of SIZE=4395 for 365-element network, 
// 1603 for 150-isotope network, 2234 for the 194-isotope network, 3176 for the 268-isotope network,
// 1566 for the nova134 network, 48 for the alpha network, 8 for 3-alpha 4He-12C-16O network, and 28 for 
// the 7-isotope pp network. ISOTOPES defines the number of isotopes in each network (for example, ISOTOPES=7
// for the 7-isotope pp-chain network.  These sizes are hardwired for now but eventually we may want to read
// them in and assign them dynamically.

#define ISOTOPES 3                    // Max isotopes in network (e.g. 16 for alpha network)
#define SIZE 8                        // Max number of reactions (e.g. 48 for alpha network)

#define LABELSIZE 35                  // Max size of reaction string a+b>c in characters
#define PF 24                         // Number entries in partition function table for each isotope
#define THIRD 0.333333333333333
#define TWOTHIRD 0.66666666666667

#define unitd static_cast<double>(1.0)  // Constant double equal to 1
#define zerod static_cast<double>(0.0)  // Constant double equal to 0

// Define some CPU timing utilities. Usage:
//     START_CPU;
//     ... code to be timed ...
//     STOP_CPU;
//     PRINT_CPU
// These may be used to time CPU processes.

clock_t startCPU, stopCPU;
#define START_CPU if ((startCPU=clock())==-1) {printf("Error calling clock"); exit(1);}
#define STOP_CPU if ((stopCPU=clock())==-1) {printf("Error calling clock"); exit(1);}
#define PRINT_CPU (printf("Timer: %g ms used", 1000*(double)(stopCPU-startCPU)/CLOCKS_PER_SEC));
#define PRINT_CPU_TEST (printf("\nTimer Test: %g ms used by CPU\n", 1000*(double)(stopCPU-startCPU)/CLOCKS_PER_SEC));

// File pointer for data read-in
FILE *fr;            

// Filename for input rates library data. The file rateLibrary.data output by the Java code through 
// the stream toRateData has the expected format for this file.  Standard test cases: 
// rateLibrary_alpha.data, rateLibrary_150.data, rateLibrary_365.data, rateLibrary_nova134.data,
// rateLibrary_3alpha.data, rateLibrary_pp.data.

char rateLibraryFile[] = "data/rateLibrary_3alpha.data";  

// Filename for network + partition function input.  The file output/CUDAnet.inp
// output by the Java code through the stream toCUDAnet has the expected format for 
// this file. Standard test cases: CUDAnet_alphasolar.inp, CUDAnet_150solar.inp,
// CUDAnet_365solar.inp, CUDAnet_nova134.inp, CUDAnet_3alpha.inp, CUDAnet_pp.inp.

char networkFile[] = "data/CUDAnet_3alpha.inp";

// Control diagnostic printout of details (1 to print, 0 to suppress)
static const int displayInput = 0;
static const int showParsing = 0;
static const int showFparsing = 0;
static const int showFluxCalc = 1;
static const int showRVdetails = 0;
static const int showRGsorting = 0;
static const int showAsyTest = 1;
static const int showFunctionTests = 0;
// Whether to write message when RG added/removed from equil
bool showAddRemove = true; 

// Function Signatures:
void devcheck(int);
void readLibraryParams(char *);
void readNetwork(char *);
void writeNetwork(void);
void writeRates(char *);
void writeAbundances(void);
void setRG(int, int, int);
void setSpeciesfplus(int, double);
void setSpeciesfminus(int, double);
void setSpeciesdYdt(int, double);
void assignRG(void);

// Control which explicit algebraic approximations are used. Eventually
// this should be set from a data file. To use asymptotic set doASY true.
// To use quasi-steady-state, set doASY false. doPE can be true or false 
// with either Asymptotic or QSS.

bool doASY = true;            // Whether to use asymptotic approximation
bool doQSS = !doASY;          // Whether to use QSS approximation 
bool doPE = true;             // Whether to implement partial equilibium

// Array to hold whether given species satisfies asymptotic condition
// True (1) if asyptotic; else false (0).

bool isAsy[ISOTOPES];

// Force a constant timestep constant_dt for testing purposes by
// setting constantTimestep=true.  Normally constantTimestep=false
// for adaptive timestepping.

bool constantTimestep = false;   // Adaptible timestep if false
double constant_dt = 1.1e-9;     // Value of constant timestep

// Integration time data.  Start and stop times hardwired for testing
// here but in applications they would be variables supplied by
// calling programs.

double start_time = 2.22018e-8;      // Starting time for integration
double stop_time = 1.0e-7;           // Ending time for integration
double dt_start = 1.1e-9;            // Initial value of dt
double dt;                           // Current integration timestep
double t;                            // Current time in integration
int totalTimeSteps;                  // Number of integration timesteps taken
double deltaTime;                    // Change in time for current integration step
int outputInterval = 1;              // Number integration steps between data/print output

double Rate[SIZE];       // Computed rate for each reaction from Reactions::computeRate()
double Flux[SIZE];       // Computed flux for each reaction from Reactions::computeFlux()


// --- Species data in the following arrays also contained in fields of class Species

int Z[ISOTOPES];                 // Array holding Z values for isotopes
int N[ISOTOPES];                 // Array holding N values for isotopes
int AA[ISOTOPES];                // Array holding A values for isotopes
double Y[ISOTOPES];              // Array holding abundances Y for isotopes
double X[ISOTOPES];              // Array holding mass fractions X for isotopes
double massExcess[ISOTOPES];     // Array holding mass excesses for isotopes
char isoLabel[ISOTOPES][5];      // Isotope labels (max length 5 characters; e.g. 238pu)

// -----------


// --- Reaction data in the following arrays also contained in fields of class Reaction

char reacLabel[SIZE][LABELSIZE]; // Char array of reaction labels (e.g. he4+c12-->o16) 
int RGclass[SIZE];               // Reaction Group class (PE) for reaction (1-5)
int RGMemberIndex[SIZE];         // Member index within its reaction group
string RGstring[SIZE];           // Schematic RG; e.g. a <->b+c
int NumReactingSpecies[SIZE];    // Number of reactant isotopes for the reaction
int NumProducts[SIZE];           // Number of product isotopes for the reaction
int reacZ[SIZE][4];              // Holds Z for each reactant isotope
int reacN[SIZE][4];              // Holds N for each reactant isotope
int prodZ[SIZE][4];              // Holds Z for each product isotope
int prodN[SIZE][4];              // Holds N for each product isotope
int ReactantIndex[SIZE][4];      // Index of isotope vector for each reactant isotope
int ProductIndex[SIZE][4];       // Index of isotope vector for each product isotope
int isPEforward[SIZE];           // Whether labeled "forward" reaction in PE scheme

// -----------


int numberSpecies;                // Actual # species in network (generally = ISOTOPES)
int numberReactions;              // Actual # reactions in network (generally = SIZE)

// Array with entries +1 if a reaction increases the population of the isotope (contributes to 
// F+), -1 if it decreases it (contributes to F-) and 0 if the reaction does not change the population
// of the isotope. This array is populated in the function ReactionVector::parseF().  It is 
// characteristic of the structure of the network and thus has to be calculated only once for a 
// given network.

int reacMask[ISOTOPES][SIZE]; 

// Define an array rv[] and corresponding pointers that will hold GSL vectors corresponding
// to the reaction vectors for the system.  This will be implemented in the function
// makeReactionVectors() of the class ReactionVector.

gsl_vector rv[SIZE];   // Array of type gsl_vector to hold GSL vectors
gsl_vector *rvPt;      // Pointer to rv[] array

// Total number of F+ and F- terms in the network
int totalFplus = 0;
int totalFminus = 0;

// Arrays to hold non-zero fluxes in the network. Corresponding memory will be allocated dynamically 
// below with malloc

double* Fplus;        // Dynamically-allocated 1D array for non-zero F+ (Dim totalFplus)
double* Fminus;       // Dynamically-allocated 1D array for non-zero F- (Dim totalFminus)

// Arrays to hold number species factors for F+ and F- arrays. For example, for 12C+12C ->
// 4He + 20Ne the species factor is 1 for 4He and 20Ne diff. equation terms but 2 for
// 12C diff equation term (since the reaction involves one 4He and one 20Ne, but two 12C.

double* FplusFac;     // Dynamically allocated 1D array for number species factor in F+ terms
double* FminusFac;    // Dynamically allocated 1D array for number species factor in F- terms

double* FplusSum;     // Sum of F+ for each isotope
double* FminusSum;    // Sum of F- for each isotope

int* FplusMax;        // Upper index for each isotope in the Fplus array
int* FplusMin;        // Lower index for each isotope in the Fplus array
int* FminusMax;       // Upper index for each isotope in the Fminus array
int* FminusMin;       // Lower index for each isotope in the Fminus array

// Arrays to hold index of upper boundary for entries of each isotope in the Fplus and
// Fminus arrays. Corresponding memory will be allocated dynamically below with malloc

int* FplusIsotopeCut;    // Upper index for each isotope in Fplus (Dim numberSpecies)
int* FminusIsotopeCut;   // Upper index for each isotope in Fminus (Dim numberSpecies)

int* numFluxPlus;        // Number of finite F+ components for each isotope (Dim numberSpecies)
int* numFluxMinus;       // Number of finite F- components for each isotope (Dim numberSpecies)

int* FplusIsotopeIndex;  // Array containing the isotope index for each F+ (Dim totalFplus)
int* FminusIsotopeIndex; // Array containing the isotope index for each F- (Dim totalFminus)

/*
 * Arrays to hold the mapping of the Fplus and Fminus arrays of fluxes to the
 * master flux array Flux[SIZE]. For example, MapFplus[0] will hold the value of
 * the index i in Flux[i] that corresponds to the reaction that generates Fplus[0].
 * These will be allocated dynamically below.  In general a given reaction flux appears
 * in more than one Fplus or Fminus array.  So we compute the flux for each reaction only
 * once for a given temperature and density, and then use this mapping to assign a given
 * flux to its occurrence in multiple Fplus and Fminus entries.
 */

int* MapFplus;    // Index mapper for Fplus (Dim totalFplus)
int* MapFminus;   // Index mapper for Fminus (Dim totalFminus)

// Arrays for temporary storage. Will be allocated dynamically below

int* tempInt1;
int* tempInt2;

<<<<<<< HEAD
gsl_matrix *fluxes;
gsl_vector *abundances;
=======
string tempest;   // Utility string to hold temporary quantities


// ---------------------------------
// Partial equilibrium quantities
// ---------------------------------

int numberRG;          // Number of partial equilibrium reaction groups

// Define array to hold the reaction group index for each reaction. There are n reaction
// groups in the network and each reaction belongs to one reaction group.  RGindex[m] is
// the index (0, 1, ... n) of the reaction group to which reaction m belongs. 
// This array is populated by the function ReactionGroup::sortReactionGroups()

int RGindex[SIZE];

double mostDevious = 0.0;     // Largest deviation of equilibrium k ratio from equil
int mostDeviousIndex;         // Index of RG with mostDevious
double maxDevious = 0.5;      // Max allowed deviation of Y from equil value in timestep

// Whether to compute and display partial equilibrium quantities
bool equilibrate = true;

// Whether actually to impose partial equilibrium
bool imposeEquil = true;  

// Time to begin trying to impose partial equilibrium.  Hardwired for now, but eventually
// this should be determined by the program.  In the Java version this was sometimes
// needed because starting PE test too early could lead to bad results.  This is 
// probably a coding error in the Java version, since if operating properly nothing should
// be changed at a timestep if nothing satisfies PE condition.  Thus, we should not need
// this in a final version for stability, but it might still be useful since early in
// a calculation typically nothing satisfies PE, so checking for it is a waste of time.
// However, check should not be costly.

double equilibrateTime = 1.0e-9; 

double equiTol = 0.01;      // Tolerance for checking whether Ys in RG in equil 

double Yminner;             // Current minimum Y in reaction group
double mineqcheck;          // Current minimum value of eqcheck in reaction group
double maxeqcheck;          // Current max value of eqcheck in reaction group

bool reacIsActive[SIZE];    // False if reaction has been removed by PE

int totalEquilReactions;    // Total equilibrated reactions for isotope
int totalEquilRG;           // Total equilibrated reaction groups

// Threshold abundance for imposing equil in reactions.  There may be numerical
// issues if the PE algorithm is imposed for very small abundances early in
// the calculation.

double Ythresh = 0.0;       

gsl_matrix *fluxes;
gsl_vector *abundances;


>>>>>>> 0c54b279

/* Class Utilities to hold utility useful utility functions.  Functions are
 * declared static so that they can be invoked without having to instantiate
 * objects of type Utilities.  For example, Utilities::returnNetIndexZN (Z, N).
 * We will often have other classes inherit from Utilities so that they can
 * access its static methods.  This class definition must precede definitions of 
 * classes that inherit from it.
 */


class Utilities{
    
    private:
    
    public:
    
        // -------------------------------------------------------------------------
        // Static function Utilities::returnNetIndexZN(Z,N) to return the network 
        // vector index given Z and N for the isotope.  Returns -1 if no match.
        // -------------------------------------------------------------------------
        
        static int returnNetIndexZN(int z, int n) {
            for (int i = 0; i < numberSpecies; i++) {
                if (Z[i] == z && N[i] == n)
                    return i;
            }
            return -1;
        }
        
        
        // -----------------------------------------------------------------------
        // Static function Utilities::returnNetIndexSymbol(char* symbol) to 
        // return the network vector index given the symbol for the isotope.
        // -----------------------------------------------------------------------
        
        static int returnNetIndexSymbol(char* symbol) {
            int result;
            for (int i = 0; i < numberSpecies; i++) {
                result = strcmp(isoLabel[i], symbol);
                if (result == 0){
                    return i;
                }
            }
            return -1;
        }
        
        
        // ----------------------------------------------------------------------
        // Static function Utilities::isInNet(Z,N) to return true if given (Z,N) 
        // in the network, false otherwise.
        // ----------------------------------------------------------------------
        
        static bool isInNet(int Z, int N) {
            if (returnNetIndexZN(Z, N) < 0) {
                return false;
            } else {
                return true;
            }
        }
        
        
        // ----------------------------------------------------------------------
        // Static function Utilities::minimumOf(x,y) to return minimum of two 
        // numbers.  Overloaded to accept either integer or double arguments.
        // ----------------------------------------------------------------------
        
        static int minimumOf(int x, int y) {            // integers
            return (x < y) ? x : y;
        }
        
        static double minimumOf(double x, double y) {   // doubles
            return (x < y) ? x : y;
        }
        
        
        // ----------------------------------------------------------------------
        // Static function Utilities::maximumOf(x,y) to return maximum of two 
        // numbers.  Overloaded to accept either integer or double arguments.
        // ----------------------------------------------------------------------
        
        static int maximumOf(int x, int y) {            // integers
            return (x > y) ? x : y; 
        }
        
        static double maximumOf(double x, double y){    // doubles
            return (x > y) ? x : y; 
        }
        
        
        // ----------------------------------------------------------------------
        // Static function Utilities::stringToChar(s) to convert string to char 
        // so that it will print in printf. Assumes max of 50 characters.  
        // Typically a string type can be printed with cout but a string given 
        // to printf typically displays garbage because of type issues in the 
        // C function printf. This function converts a string to a corresponding 
        // character array, which either printf or cout can print.
        // ----------------------------------------------------------------------
        
        static char* stringToChar(string s){
            static char cs[50];
            strcpy(cs, &s[0]);   // alternatively strcpy(cs, s.c_str());
            return cs;
        }
        
        
        // ----------------------------------------------------------------------
        // Static function Utilities::startTimer() to start a timer.  Stop timer
        // and display elapsed time with Utilities::stopTimer().
        // ----------------------------------------------------------------------
        
        static void startTimer(){
            START_CPU     // Start a timer for rate calculation
        }
        
        // ----------------------------------------------------------------------
        // Static function Utilities::stopTimer() to stop timer started with 
        // Utilities::startTimer() and display results.
        // ----------------------------------------------------------------------
        
        static void stopTimer(){
            STOP_CPU;     // Stop the timer
            printf("\n");
            PRINT_CPU;    // Print timing information for rate calculation
            printf("\n");
        }
        
        
        // ----------------------------------------------------------------------
        // Static function Utilities::testTimerCPU() to test CPU timer by 
        // executing long, pointless loop.
        // ----------------------------------------------------------------------
        
        static void testTimerCPU(){
            double a, b;
            
            START_CPU;
            for (long count = 1l; count < 500000l; count++) {
                a = sqrt(count);
                b = 1.0/logf(a);
                a = logf(b)/sqrt(a);
            }
            STOP_CPU;
            PRINT_CPU_TEST;
            printf("\n");
        }
    
};    // End class Utilities



/* Class Species to describe all species in the network.  Create new instance
 * for each isotope in the network. Inherits from class Utilities. */

class Species: public Utilities {
    
    // Make data fields private, with external access to them through public setter 
    // and getter functions
    
    private:
        
        int isoindex;        // Index for species in isotope vector
        char IsoLabel[5];    // symbol for isotope
        int ZZ;              // proton number
        int NN;              // neutron number
        int A;               // atomic mass number
        double YY;           // abundance  Y = X/A
        double XX;           // mass fraction  X = Y*A
        double MassExcess;   // mass excess
        double pf[24];       // partition function entries
        double fplus;        // Total flux currently adding to abundance of this isotope
        double fminus;       // Total flux currently adding to abundance of this isotope
        double dYdt;         // Current dY/dt for this isotope
        double dXdt;         // Current dX/dt for this isotope
        
        // Temperatures in units of 10^9 K for partition function table (see pf[]). 
        const double Tpf[24] = { 0.1f, 0.15f, 0.2f, 0.3f, 0.4f, 0.5f, 
            0.6f, 0.7f, 0.8f, 0.9f, 1.0f, 1.5f, 2.0f, 2.5f, 3.0f, 3.5f, 
            4.0f, 4.5f, 5.0f, 6.0f, 7.0f, 8.0f, 9.0f, 10.0f };
    
    public:
        
        // Public setter functions to set values of private class fields
        
        void setisoIndex(int iso){
            isoindex = iso;
        }
        
        void setZ(int z){
            ZZ = z;             // Class field
            Z[isoindex] = z;    // Array in main
        }
        
        void setN(int n){
            NN = n;             // Class field
            N[isoindex] = n;    // Array in main
        }
        
        void setA(int a){
            A = a;              // Class field
            AA[isoindex] = a;   // Array in main
        }
        
        void setY(double y){
            YY = y;             // Class field
            XX = (double)A*YY;  // Corresponding X
            Y[isoindex] = y;    // Array in main
            X[isoindex] = XX;   // Array in main
        }
        
        void setX(double x){
            XX = x;             // Class field
            YY = XX/(double)A;  // Corresponding Y
            X[isoindex] = x;    // Array in main
        }
        
        void setM(double m){
            MassExcess = m;             // Class field
            massExcess[isoindex] = m;   // Array in main
        }
        
        void setisoLabel(char *lpt){
            
            // Fill character array.  *lpt points to initial character.
            // All characters of the character array are accessed by
            // incrementing *lpt.
            
            for(int j=0; j<5; j++){
                IsoLabel[j] = *(lpt+j);               // Class field
                isoLabel[isoindex][j] = IsoLabel[j];  // Array in main
            }
            
        }
        
        // Partition function for this species (24 entries)
        void setpf(int i, double pfvalue){pf[i] = pfvalue; };
        
        void setfminus(double f){
            fminus = f;                  // Class field
            FminusSum[isoindex] = f;     // Array in main
        }
        
        void setfplus(double f){
            fplus = f;                  // Class field
            FplusSum[isoindex] = f;     // Array in main
        }
        
        void setdYdt(double d){
            dYdt = d; 
            dXdt = d*(double)A;
        }
        
        void setdXdt(double d){
            dXdt = d;
            dYdt = d/(double)A;
        }
        
        
        // Public getter functions to return values of class fields
        
        int getZ() {return ZZ; };
        int getN() {return NN; };
        int getA() {return A; };
        double getY() {return YY; };
        double getX() {return XX; };
        double getM(){return MassExcess; };
        
        /* Overloaded getLabel function: getLabel() returns pointer to isoLabel character
         array; getLabel(k) returns kth character of isoLabel character array.
         
         Example usage:
        
            Species object1;
              .
              .
              .
            printf("\nLabel=%s", object1.getLabel());
          
            char label[5];
            for(k=0; k<5; k++){
               label[k] = object1.getLabel(k);
            }
            printf("\nLabel=%s", label);
            
         assuming that the data fields of object1 have already been populated using
         the setX functions.
        */
        
        char *getLabel() {return IsoLabel; };         // return pointer to label array
        char getLabel(int k) {return IsoLabel[k]; };  // return kth character of array
        
        // Partition function table
        double getpf(int i){return pf[i]; }
        
        // Partition function table temperatures 
        double getTpf(int i){return Tpf[i]; }
        
        double getfminus(){
            return fminus;      
        }
        
        double getfplus(){
            return fplus; 
        }
        
        double getdYdt(){
            return dYdt;              
        }
        
        double getdXdt(){
            return dXdt;              
        }
        
        
};      // End of class Species



/* Class Reaction to describe all reactions in the network.  Create new instance
 * for each reaction in the network. Inherits from Utilities */

class Reaction: public Utilities {
    
    // Make data fields private, with external access to them through public setter 
    // and getter functions
    
    private:
        
        int reacIndex;               // Index of reaction in current run for each (Z,N)
        int reacClass;               // Reaction class for reaclib (1-8)
        int reacGroupClass;          // Reaction group class (1-5 surrogate for A-E)
        int RGmemberIndex;           // index of reaction within its reaction group
        int rgindex;                 // Index of RG (0, 1, ... #RG)
        
        // NOTE: Using the C++ class string instead of char to handle strings 
        // won't compile on my system unless #include <iostream> is included. The
        // C printf command also won't work correctly because it isn't typesafe.
        // See the discussion at
        //
        //    https://stackoverflow.com/questions/10865957/printf-with-stdstring
        //
        // Instead, print with the cout command (which requires #include <iostream>)
        // Example: 
        //
        //      string test("howdy");
        //      string test2(" do");
        //      cout << "Your string is " << test + test2;
        //
        // If instead you try
        //
        //      printf("\n%s", test+test2);
        //
        // it will likely print garbage. However, you can print a string with printf
        // if it is first converted to a char:
        //
        //      string s = "Howdy World!";
        //      char cs[s.size() + 1];
        //      strcpy(cs, &s[0]);	// or strcpy(cs, s.c_str());
        //      printf("\n\nstring=%s\n", strcpy(cs, &s[0]));
        //
        // The function getreacChar() below returns the string reacString as a
        // pointer to a character array that will work in printf. Alternatively,
        // Utilities::stringToChar() will do same thing.
        
        string reacGroupClassLett;   // Letter equivalent (A-E) for reacGroupClass
        string reacGroupSymbol;      // Schematic equil reaction (e.g. a+b<->c)
        int numberReactants;         // Number species on the left side of reaction
        int numberProducts;          // Number species on the right side of reaction
        string reacString;           // String describing reaction
        string resonanceType;        // Whether resonant (r) or non-resonant (nr)
        int isEC;                    // Whether electron capture reaction (1) or not (0)
        int isReverse;               // Whether reverse reaction (1) or not (0)
        int ispeforward;             // Whether reactions is labeled "forward" in PE scheme
        
        double Q;                    // Q-value for reaction
        double prefac;               // The eta prefac for rates
        double p[7];                 // ReacLib parameters
        int reactantZ[3];            // Array holding Z of reactants
        int reactantN[3];            // Array holding N of reactants
        int productZ[4];             // Array holding Z of products
        int productN[4];             // Array holding N of products
        int reactantIndex[3];        // Index of species isotope vector for each reactant isotope
        int productIndex[4];         // Index of species isotope vector for each product isotope
        
        // Precomputed temperature factors for ReacLib rates.  Computed in computeTfacs(T9), where
        // T9 is the temperature in units of 10^9 K.
        
        double T93;                  // T9^{1/3}
        double t1;                   // 1/T9
        double t2;                   // 1/T9^{1/3}
        double t3;                   // T93
        double t4;                   // T9
        double t5;                   // T9^{5/3} = (T93)^5
        double t6;                   // ln (T9)
        
        double Dens[3];              // Powers of density
        double densfac;              // prefac x powers of density
        
        double rate;                 // Current T-dependent part of rate for reaction
        double Rrate;                // Current full rate (s^-1) for reaction
        double flux;                 // Current flux of reaction
        char cs[20];                 // Utility character array
        char ccs[20];                // Utility character array
        
        string ss;                   // Utility string
  
  
    public:
        
        // Public Reaction setter functions to set values of private class fields
        
        void setreacIndex(int index){reacIndex = index; }
        
        void setreacClass(int index){reacClass = index; }
        
        void setreacGroupClass(int index){
            
            reacGroupClass = index;         // Field in this class
            RGclass[reacIndex] =  index;    // In main
            
            // Use this index to set letters in reacGroupClassLett
            // and symbols in reacGroupSymbol
            
            switch(index){
                case 1:
                    reacGroupClassLett = "A";
                    reacGroupSymbol = "a<->b";
                    RGstring[reacIndex] = reacGroupSymbol;
                    break;
                case 2:
                    reacGroupClassLett = "B";
                    reacGroupSymbol = "a+b<->c";
                    RGstring[reacIndex] = reacGroupSymbol;
                    break;
                case 3:
                    reacGroupClassLett = "C";
                    reacGroupSymbol = "a+b+c<->d";
                    RGstring[reacIndex] = reacGroupSymbol;
                    break;
                case 4:
                    reacGroupClassLett = "D";
                    reacGroupSymbol = "a+b<->c+d";
                    RGstring[reacIndex] = reacGroupSymbol;
                    break;
                case 5:
                    reacGroupClassLett = "E";
                    reacGroupSymbol = "a+b<->c+d+e";
                    RGstring[reacIndex] = reacGroupSymbol;
                    break;
            }
        }
        
        void setreacGroupSymbol(string s){reacGroupSymbol = s; }
        
        void setRGmemberIndex(int i){
            
            // Set field of this class
            RGmemberIndex = i;
            
            // Write to corresponding array RMmemberIndex[] in main
            RGMemberIndex[reacIndex] = i;
            
        }
        
        void setrgindex(int i){rgindex = i; }
        
        void setnumberReactants(int i){
            
            numberReactants = i;                 // Field in this class
            NumReactingSpecies[reacIndex] = i;   // Array in main
            
        }
        
        void setnumberProducts(int i){
            
            numberProducts = i;              // Field in this class
            NumProducts[reacIndex] = i;      // Array in main
            
        }
        
        void setreacString(string s){ 
            
            // Set field of this class
            reacString = s; 
            // Set corresponding character array reacLabel in main
            char p[s.length()];  
            for (int i = 0; i < sizeof(p); i++) { 
                p[i] = s[i]; 
                reacLabel[reacIndex][i] = p[i];
            }
        }
        
        void setisEC(int i){ isEC = i; }
        
        void setisReverse(int i){ isReverse = i; }
        
        void setispeforward(int i){
            ispeforward = i;
            isPEforward[reacIndex] = i;
        }
        
        void setQ(double q){ Q = q; }
        
        void setprefac(double p){ prefac = p; }
        
        void setp(double P[]){
            for(int i=0; i<7; i++){
                p[i] = P[i];
            }
        }
        
        void setreactantZ(int z[]){
            for (int i=0; i<numberReactants; i++){
                
                // Change field in this class (Reaction)
                reactantZ[i] = z[i];
                
                // Change array in main
                reacZ[getreacIndex()][i] = z[i];
            }

        }
        
        void setreactantN(int n[]){
            for (int i=0; i<numberReactants; i++){
                
                // Change field in this class (Reaction)
                reactantN[i] = n[i];
                
                // Change array in main
                reacN[getreacIndex()][i] = n[i];
            }
        }
        
        void setproductZ(int z[]){
            for (int i=0; i<numberProducts; i++){
                
                // Change field in this class (Reaction)
                productZ[i] = z[i];
                
                // Change array in main
                prodZ[getreacIndex()][i] = z[i];
            }
        }
        
        void setproductN(int n[]){
            for (int i=0; i<numberProducts; i++){
                
                // Change field in this class (Reaction)
                productN[i] = n[i];
                
                // Change array in main
                prodN[getreacIndex()][i] = n[i];
            }
        }
        
        void setreactantIndex(int n[]){
            for (int i=0; i<numberReactants; i++){
                reactantIndex[i] = n[i];              // Class field
                ReactantIndex[reacIndex][i] = n[i];   // Array in main
            }
        }
        
        void setproductIndex(int n[]){
            for (int i=0; i<numberProducts; i++){
                productIndex[i] = n[i];               // Class field
                ProductIndex[reacIndex][i] = n[i];    // Array in main
            }
        }
        
        void setdensfac(double d){ densfac = d;}
        
        void setrate(double r){ rate = r; }
        
        void setRrate(double r){ Rrate = r; }
        
        void setflux(double f){ flux = f; }
        
        
        // Public Reaction getter methods to get values in private fields
        
        int getreacIndex(){ return reacIndex; }

        int getreacClass(){ return reacClass; }
        
        int getreacGroupClass(){ return reacGroupClass; }
        
        // Return reacGroupSymbol as string
        string getreacGroupSymbol(){ return reacGroupSymbol; }
        
        // Return reacGroupSymbol as char array so it will work in printf
        char* getreacGroupChar(){
            strcpy(cs, reacGroupSymbol.c_str());
            return cs;
        }
        
        int getRGmemberIndex(){return RGmemberIndex;}
        
        int getrgindex(){return rgindex;}
        
        string getreacGroupClassLett(){ return reacGroupClassLett; }
        
        int getnumberReactants(){ return numberReactants; }
        
        int getnumberProducts(){ return numberProducts; }
        
        // return reacString as string
        string getreacString(){ return reacString; }
        
        // Return reacString as char array so it will work in printf
        char* getreacChar(){
            strcpy(ccs, reacString.c_str());
            return ccs;
        }
        
        int getisEC(){ return isEC; }
        
        int getisReverse(){ return isReverse; }
        
        int getispeforward(){return ispeforward;}
        
        double getQ(){ return Q; }
        
        double getprefac(){ return prefac; }
        
        double getp(int k){ return p[k]; }
        
        int getreactantZ(int k){
            if(k > numberReactants-1){
                printf("\n\nERROR: k-1=%d larger than number reactants %d", 
                    k, numberReactants);
                return -1;
            } else {
                return reactantZ[k];
            }
        }
        
        int getreactantN(int k){
            if(k > numberReactants-1){
                printf("\n\nERROR: k-1=%d larger than number reactants %d", 
                    k, numberReactants);
                return -1;
            } else {
                return reactantN[k];
            }
        }
        
        int getproductZ(int k){
            if(k > numberProducts-1){
                printf("\n\nERROR: k-1=%d larger than number products %d", 
                    k, numberProducts);
                return -1;
            } else {
                return productZ[k];
            }
        }
        
        int getproductN(int k){
            if(k > numberProducts-1){
                printf("\n\nERROR: k-1=%d larger than number products %d", 
                    k, numberProducts);
                return -1;
            } else {
                return productN[k];
            }
        }
        
        int getreactantIndex(int k){
            if(k > numberReactants-1){
                ss = "\n\nERROR Reaction::getreactantIndex(k): k-1 = %d ";
                ss += "larger than # reactants %d";
                printf(stringToChar(ss), 
                    k, numberReactants);
                return -1;
            } else {
                return reactantIndex[k];
            }
        }
        
        int getproductIndex(int k){
            if(k > numberProducts-1){
                printf("\n\nERROR: k-1=%d larger than number products %d", 
                    k, numberProducts);
                return -1;
            } else {
                return productIndex[k];
            }
        }
        
        double getdensfac(){ return densfac; }
        
        double getrate(){ return rate; }
        
        double getRrate(){ return Rrate; }
        
        double getflux(){ return flux; }
        
        
        // Function Reaction::setupFplusFminus() to set up F+ and F- index for each
        // isotope and to find non-vanishing F+ and F- source terms in network.
        // Method declared static so it can be called as Reaction::setupFplusFminus() 
        // without having to instantiate.
        
        static void setupFplusFminus(){
           
            FplusIsotopeCut[0] = numFluxPlus[0];
            FminusIsotopeCut[0] = numFluxMinus[0];
            for(int i=1; i<numberSpecies; i++){
                FplusIsotopeCut[i] = numFluxPlus[i] + FplusIsotopeCut[i-1];
                FminusIsotopeCut[i] = numFluxMinus[i] + FminusIsotopeCut[i-1];
            }
            
            int currentIso = 0;
            for(int i=0; i<totalFplus; i++){
                FplusIsotopeIndex[i] = currentIso;
                if(i == (FplusIsotopeCut[currentIso]-1)) currentIso ++;
            }
            
            currentIso = 0;
            for(int i=0; i<totalFminus; i++){
                FminusIsotopeIndex[i] = currentIso;
                if(i == (FminusIsotopeCut[currentIso]-1)) currentIso ++;
            }
            
            // Optional diagnostic output if showFparsing==1
            if(showFparsing == 1){
                printf("\n\n--- MAX F+ and F- INDEX FOR EACH ISOTOPE ---\n");	
                for(int i=0; i<numberSpecies; i++)
                {
                    printf("\nIsotope index = %d  %s  Max index F+ = %d  Max index F- = %d", 
                           i, isoLabel[i], FplusIsotopeCut[i]-1, FminusIsotopeCut[i]-1);
                }
            }
            
            for(int i=0; i<totalFplus; i++){
                MapFplus[i] = tempInt1[i];
            }
            
            for(int i=0; i<totalFminus; i++){
                MapFminus[i] = tempInt2[i];
            }
            
            // Populate the FplusMin and FplusMax arrays
            FplusMin[0] = 0;
            FplusMax[0] = numFluxPlus[0]-1;
            
            for(int i=1; i<numberSpecies; i++){
                FplusMin[i] = FplusMax[i-1] + 1;
                FplusMax[i] = FplusMin[i] + numFluxPlus[i] -1 ;	
            }
            
            // Populate the FminusMin and FminusMax arrays
            FminusMin[0] = 0;
            FminusMax[0] = numFluxMinus[0]-1;
            for(int i=1; i<numberSpecies; i++){
                FminusMin[i] = FminusMax[i-1] + 1;
                FminusMax[i] = FminusMin[i] + numFluxMinus[i] -1 ;	
            }
            
            // Populate the FplusFac and FminusFac arrays that hold the factors counting the
            // number of occurrences of the species in the reaction.  Note that this can only
            // be done after ReactionVector::parseF() has been run to give reacMask[i][j].
            
            int tempCountPlus = 0;
            int tempCountMinus = 0;
            for(int i=0; i<ISOTOPES; i++){
                for(int j=0; j<SIZE; j++)
                {
                    if(reacMask[i][j] > 0)
                    {
                        FplusFac[tempCountPlus] = (double)reacMask[i][j];
                        tempCountPlus ++;
                    }
                    else if(reacMask[i][j] < 0)
                    {
                        FminusFac[tempCountMinus] = -(double) reacMask[i][j];
                        tempCountMinus ++;
                    }	
                }
            }
            
            // Optional diagnostic output
            
            if(showFparsing == 1){
                printf("\n\n\n--- %d NON-VANISHING F+ SOURCE TERMS ---\n", totalFplus);
                printf("\ndY[%s]/dt = dY[%d]/dt F+ source terms (%d):", 
                       isoLabel[FplusIsotopeIndex[0]], FplusIsotopeIndex[0],
                       numFluxPlus[FplusIsotopeIndex[0]]);
                for(int i=0; i<totalFplus; i++){
                    printf("\n   Isotope index = %d F+ index = %d Reac index = %d  %s", 
                           FplusIsotopeIndex[i], i, MapFplus[i], 
                           reacLabel[MapFplus[i]]); 
                    if(i == (FplusIsotopeCut[FplusIsotopeIndex[i]] - 1)  && i != totalFplus-1)
                    {
                        printf("\n");
                        printf("\ndY[%s]/dt = dY[%d]/dt F+ source terms (%d):", 
                               isoLabel[FplusIsotopeIndex[i+1]], FplusIsotopeIndex[i+1],
                               numFluxPlus[FplusIsotopeIndex[i+1]]);
                    }
                }	
                printf("\n\n\n--- %d NON-VANISHING F- SOURCE TERMS ---\n", totalFminus);
                printf("\ndY[%s]/dt = dY[%d]/dt F- source terms (%d):", 
                       isoLabel[FminusIsotopeIndex[0]], FminusIsotopeIndex[0],
                       numFluxMinus[FminusIsotopeIndex[0]] );
                for(int i=0; i<totalFminus; i++){
                    printf("\n   Isotope index = %d F- index = %d Reac index=%d  %s", 
                           FminusIsotopeIndex[i], i, MapFminus[i], reacLabel[MapFminus[i]]);
                    if(i == (FminusIsotopeCut[FminusIsotopeIndex[i]] - 1) && i != totalFminus-1 ){
                        printf("\n");
                        printf("\ndY[%s]/dt = dY[%d]/dt F- source terms (%d):", 
                               isoLabel[FminusIsotopeIndex[i+1]], FminusIsotopeIndex[i+1],
                               numFluxMinus[FminusIsotopeIndex[i+1]]
                        );
                    }
                }
                printf("\n\n");
            }
        }
        
        
        // Function Reaction::populateFplusFminus() to populate F+ and F- for each
        // isotope set up in setupFplusFminus() from master flux array. Method declared
        // static so it can be called as Reaction::populateFplusFminus() without having
        // to instantiate.
        
        static void populateFplusFminus(){
            
            // Populate the F+ and F- arrays from the master Flux array
            
            printf("\n\nVALUES F+\n\n");

            for(int i=0; i<totalFplus; i++){
                int indy = MapFplus[i];
                Fplus[i] = FplusFac[i]*Flux[indy];
                printf("i=%d FplusFac=%3.1f Flux=%7.3e Fplus=%7.3e\n", 
                    i, FplusFac[i], Flux[indy], Fplus[i]);
            }
            
            printf("\nVALUES F-\n\n");
            
            for(int i=0; i<totalFminus; i++){
                int indy = MapFminus[i];
                Fminus[i] = FminusFac[i]*Flux[indy];
                printf("i=%d FminusFac=%3.1f Flux=%7.3e Fminus=%7.3e\n", 
                       i, FminusFac[i], Flux[indy], Fminus[i]);
            }
            printf("\n");
        }
        
        
        // Reaction::computeConstantFacs() to compute the reaction factors 
        // that are constant for a given temperature and density.  Reset each 
        // time T9 or rho changes but stays constant as long as they don't change.  
        // This is required at the beginning of each network integration of the 
        // hydro timestep, since the density will generally change over a hydro timestep 
        // in each zone.
        
        void computeConstantFacs(double T9, double rho){

            // Temperature factors in ReacLib rate formula.
            T93 = powf(T9, THIRD); 
            t1 = 1/T9;
            t2 = 1/T93;
            t3 = T93;
            t4 = T9;
            t5 = T93*T93*T93*T93*T93;
            t6 = logf(T9);
            
            // Multiply the statistical prefactor by the appropriate 
            // density factors (1 for 1-body, rho for 2-body, and rho^2 
            // for 3-body reactions).
            
            Dens[0] = 1.0f;
            Dens[1] = rho;
            Dens[2] = rho*rho;
            densfac = prefac * Dens[numberReactants - 1];
            setdensfac(densfac); 
            
        }
        
        // Function to set temperature factors in ReacLib
        // rate formula.  Reset each time T9 changes but
        // stays constant as long as T9 doesn't change.
        
        void computeTfacs(double T9){
            T93 = powf(T9, THIRD); 
            t1 = 1/T9;
            t2 = 1/T93;
            t3 = T93;
            t4 = T9;
            t5 = T93*T93*T93*T93*T93;
            t6 = logf(T9);
        }
        
        // Reaction::computeDensityFactors(double) to multiply the statistical prefactor by 
        // the appropriate density factors (1 for 1-body, rho for 2-body, and rho^2 for 3-body. 
        // This is required at the beginning of each network integration of the hydro timestep, 
        // since the density will generally change over a hydro timestep in each zone.
        
        void computeDensityFactors(double rho){
            
            Dens[0] = 1.0f;
            Dens[1] = rho;
            Dens[2] = rho*rho;
            densfac = prefac * Dens[numberReactants - 1];
            setdensfac(densfac);
        }
        
        // Reaction::computeRate(double, double) to compute rates at T and rho. The quantity rate
        // is the temperature-dependent part.  The quantity Rrrate is rate multiplied by
        // appropriate density and statistical factors, which give units of s^-1.  The 
        // flux follows from multiplying Rrate by appropriate abundances Y in computeFlux().
        
        void computeRate(double T9, double rho){
            
            // Temperature-dependent rate from ReacLib library
            rate = expf( p[0] + t1*p[1] + t2*p[2] + t3*p[3] + t4*p[4] + t5*p[5] + t6*p[6] );
            setrate(rate);

            // Full rate factor in s^-1 (rate above multiplied by density factors)
            Rrate = getdensfac() * rate;

            setRrate(Rrate);
            
            // Write to rate array in main
            Rate[getreacIndex()] = Rrate;
            
            printf("\n%d %19s densfac=%6.3e rate= %6.3e Rrate=%6.3e", 
                   getreacIndex(), getreacChar(), getdensfac(), getrate(), getRrate());
            
        }
        
        
        // Reaction::computeFlux() to compute the current flux for reaction corresponding 
        // to this Reaction object.
        
        void computeFlux(){
            
            string s;
            
            switch(numberReactants){
                
                case 1:    // 1-body reactions
                    
                    flux = Rrate*Y[ reactantIndex[0] ];	
                    Flux[getreacIndex()] = flux;         // Put in flux array in main
                    if(showFluxCalc == 1){
                        printf("\n%d %18s reactants=%d iso0=%d Rrate=%7.3e Y1=%7.3e Flux=%7.3e",
                            reacIndex, getreacChar(), numberReactants, reactantIndex[0],  Rrate, 
                            Y[ reactantIndex[0] ], flux);
                    }
                    break;
                    
                case 2:	   // 2-body reactions	
                    
                    flux = Rrate * Y[ reactantIndex[0] ] * Y[ reactantIndex[1] ]; 	
                    Flux[getreacIndex()] = flux;         // Put in flux array in main
                    if(showFluxCalc == 1){
                        s = "\n%d %18s reactants=%d iso0=%d iso1=%d Rrate=%7.3e ";
                        s += "Y1=%7.3e Y2=%7.3e Flux=%7.3e";
                        printf(Utilities::stringToChar(s),
                            reacIndex, getreacChar(), numberReactants, reactantIndex[0], 
                            reactantIndex[1], Rrate, Y[ reactantIndex[0] ], Y[ reactantIndex[1] ], flux);
                    }
                    break;
                    
                case 3:	   // 3-body reactions
                    
                    flux = Rrate * Y[ reactantIndex[0] ] * Y[ reactantIndex[1] ] * Y[ reactantIndex[2] ];
                    Flux[getreacIndex()] = flux;         // Put in flux array in main
                    if(showFluxCalc == 1){
                        s = "\n%d %18s reactants=%d iso0=%d iso1=%d iso2=%d Rrate=%7.3e Y1=%7.3e ";
                        s += "Y2=%7.3e Y3=%7.3e Flux=%7.3e";
                        printf(Utilities::stringToChar(s),
                            reacIndex, getreacChar(), numberReactants, reactantIndex[0], reactantIndex[1], 
                            reactantIndex[2], Rrate, Y[ reactantIndex[0] ], Y[ reactantIndex[1] ], 
                            Y[ reactantIndex[2] ], flux);
                    }
                    break;
            }
            
        }    // End of function computeFlux()
        
        
        // Function Reaction::sumFplusFminus() to sum the total F+ and F- for each isotope.  
        
        static void sumFplusFminus(){
            
            printf("\nCOMPUTING SUM F+ AND SUM F-\n");
            int minny = 0;
            double accum;
            double dydt;
            
            for(int i=0; i < numberSpecies; i++){	
                
                // Sum F+ for each isotope
                if(i>0) minny = FplusMax[i-1]+1;
                if(showFluxCalc == 1) printf("\n\nFplusMax=%d", FplusMax[i-1]);
                accum = zerod;	
                for(int j=minny; j<=FplusMax[i]; j++){
                    accum += Fplus[j];
                    if(showFluxCalc == 1) printf("\ni=%d j=%d Fplus=%g FplusSum=%8.4e", 
                        i, j, Fplus[j], accum);
                }
                setSpeciesfplus(i, accum);        // Also sets FplusSum[i] = accum;
                printf("\nFplusSum[%d]=%8.4e", i, FplusSum[i]);
                
                // Sum F- for each isotope
                minny = 0;
                if(i>0) minny = FminusMax[i-1]+1;
                if(showFluxCalc == 1) printf("\n\nFminusMax=%d", FminusMax[i-1]);
                accum = zerod;
                for(int j=minny; j<=FminusMax[i]; j++){
                    accum += Fminus[j];
                    if(showFluxCalc == 1) printf("\ni=%d j=%d Fminus=%g FminusSum=%8.4e", 
                        i, j, Fminus[j], accum);
                }
                setSpeciesfminus(i, accum);      // Also sets FminusSum[i] = accum;
                setSpeciesdYdt(i, FplusSum[i] - FminusSum[i]);
                printf("\nFminusSum[%d]=%8.4e", i, FminusSum[i]);
                
            }
            
            printf("\n");
        }
        
        
};  // End class Reaction



// Class ReactionVector with  methods that create reaction vectors. Inherits from 
// class Utilities.


class ReactionVector:  public Utilities {
    
    // Make data fields private, with external access to them through public setter 
    // and getter functions
    
    private:
        
    public:
        
        /* Use the information constructed in parseF (in particular reacMask[j][k]) to create the 
        reaction vectors for the network using the static function 
        ReactionVector::makeReactionVectors(). */
        
        static void makeReactionVectors(){
            
            // Write out the array containing components of the reaction vectors
            
            int uppity = minimumOf(25, numberSpecies);  // limit printout width to 25 species
            printf("\n\nREACTION VECTOR ARRAY (%d Reaction vectors with %d species components):\n", 
                numberReactions, ISOTOPES);
            printf("\nReaction \\ Species           ");
            for(int k=0; k<uppity; k++){
                printf("%4s  ",isoLabel[k]);
            }
            printf("\n");
            for(int j=0; j<numberReactions; j++){
                printf("%4d %22s [ ",j,reacLabel[j]);
                for(int k=0; k<uppity-1; k++){
                    printf("%2d    ", reacMask[k][j]);
                }
                printf("%2d ]\n", reacMask[uppity-1][j]);
            }
            
            // -----------------------------------------------------------------------
            // Now implement reaction vectors as GSL vectors so that we can use the
            // GSL and GSL_BLAS API to manipulate them.  The prototypes for doing this
            // may be found in the example code arrayPointers.c and matrixGSL.c
            // -----------------------------------------------------------------------
            
            rvPt = rv;       // Set pointer to beginning address of array rv
            
            // Allocate an array populated with GSL vectors
            
            if(showRVdetails == 1) printf("\nAllocating an array rv[] of GSL vectors\n");
            
            for(int i=0; i<SIZE; i++){
                
                //Prototype GSL reaction vector
                gsl_vector * v1 = gsl_vector_alloc (ISOTOPES); 
                
                // Set elements of rv[] pointed to by *rvPt equal to GSL vectors
                *(rvPt+i) = *v1;   
            }
            
            // Fill vector component entries created above with data contained in  
            // reacMask[j][i] (notice reversed indices)
            
            if(showRVdetails == 1){
                printf("\nPopulate vector components of array rv[i]_j with reacMask[j][i]:");
            }
            
            for (int i = 0; i < SIZE; i++) {
                if(showRVdetails == 1) printf("\n\nrv[%d]",i);
                for(int j=0; j<ISOTOPES; j++){
                    gsl_vector_set (rvPt+i, j, reacMask[j][i]);
                    // Retrieve the vector component just stored and print it
                    int temp = gsl_vector_get(rvPt+i, j);
                    if(showRVdetails == 1){
                        printf("\ni=%d j=%d  reacMask[%d][%d] =%3d  rv[%d]_%d =%3d", 
                            i, j, i, j, reacMask[j][i], i, j, temp);
                    }
                }
            }
        
            
            // Display reaction vectors as component list
            
            printf("\nGSL REACTION VECTOR COMPONENTS (%d reaction vectors with %d components)\n",
                SIZE, ISOTOPES);
            
            for (int i = 0; i < SIZE; i++) {
                printf("\nrv[%d]: [",i);
                for(int j=0; j<ISOTOPES; j++){
                    
                    // Define a pointer that will point to the GSL vector in array entry rv[i].
                    gsl_vector *vector = rvPt+i;
                    
                    // Assign the jth component of the vector in rv[i] to a variable
                    int component = gsl_vector_get (vector, j);
                    printf ("%3d", component);
                }
                printf(" ]");
            }
            
        }  // End function makeReactionVectors()
    
    
        
        // ------------------------------------------------------------------------
        // ReactionVector::compareGSLvectors(rv1, rv2) to compare two GSL vectors 
        // of same length.  Returns 0 if they are not equivalent, 1 if they are 
        // the same, 2 if one vector is the negative of the other. The arguments 
        // are pointers to the two GSL vectors.
        // ------------------------------------------------------------------------
        
        int static compareGSLvectors(gsl_vector* rv1, gsl_vector* rv2){
            
            int k, kk;
            
            // Compare rv1 and rv2. Function gsl_vector_equal(rv1, rv2) returns 1 
            // if vectors are equal and 0 if they are not.
            
            k = gsl_vector_equal(rv1, rv2);
            
            if (k==1) return k;  // rv1 = rv2, so return with 1
            
            // Since rv1 and rv2 are not equal, compare rv1  and -rv2
            
            gsl_vector * rv2minus = gsl_vector_alloc(ISOTOPES);
            gsl_vector_memcpy(rv2minus, rv2);
            gsl_vector_scale(rv2minus, -1);
            kk = gsl_vector_equal(rv1, rv2minus);
            
            if(kk==0){
                return 0;  // rv1 not equal to rv2 and not equal to -rv2
            } else {
                return 2;  // rv1 equal to -rv2
            }
        }    // End function compareGSLvectors
    
    
        
        // ------------------------------------------------------------------------
        // ReactionVector::sortReactionGroups() uses compareGSLvectors to sort all 
        // reactions in the network into reaction groups labeled by a series of 
        // integers 0, 1, ...  All reactions in a reaction group have the same 
        // reaction vector up to a sign. The array RGindex[] of dimension SIZE 
        // holds the integer labeling reaction group (0, 1, ... #RG) for each 
        // reaction after this function is executed. 
        // ------------------------------------------------------------------------
        
        static void sortReactionGroups(void){
            
            // Cycle over all reaction vectors and compare them pairwise to 
            // assign to reaction groups. The pointer rvPt points to the array
            // rv[] of GSL reaction vectors.
            
            // The integer rindex labels the reaction group
            int rindex = -1;
            int ck = -1;
            
            // Initialize
            for(int i=0; i<SIZE; i++){
                RGindex[i] = -1;
            }
            
            if(showRGsorting == 1) printf("\n\n\n--- SORTING REACTION GROUPS ---");
            
            int scorekeeper = 0;
            for (int i=0; i<SIZE; i++){
                scorekeeper = 0;
                if(i==0) rindex ++;
                if(showRGsorting == 1) printf("\n\nRG=%d", rindex);
                for(int j=0; j<SIZE; j++){
                    
                    if(RGindex[i] < 0) RGindex[i] = rindex;
                    ck = compareGSLvectors(rvPt+i, rvPt+j);
                    
                    if(ck > 0 && RGindex[j]< 0) {
                        RGindex[j] = rindex;
                        scorekeeper ++;
                    }
                    if(showRGsorting==1){
                        printf("\ni=%d j=%d RGindex[%d]=%d ck=%d rindex=%d scorekeeper=%d", 
                            i, j, j, RGindex[j], ck, rindex, scorekeeper);
                    }
                }
                
                if(scorekeeper > 0) rindex++;
            }
            
            numberRG = rindex;   // Store total number of reaction groups
            
            // Diagnostic showing reaction group associated with each reaction
            
            if(showRGsorting == 1){
                printf("\n\n-- SUMMARY OF REACTION GROUPS:\n");
                for(int i=0; i<SIZE; i++){
                    printf("\nreaction=%d  %18s RGindex=%d RGmemberIndex=%d", 
                        i, reacLabel[i], RGindex[i], RGMemberIndex[i]);
                }
            }
            
            // Write out the components of the reaction groups
            
            printf("\n\n\nPARTIAL EQUILIBRIUM REACTION GROUPS");
            for(int i=0; i<numberRG; i++){
                printf("\n\nReaction Group %d:", i);
                int rgindex = -1;
                for(int j=0; j<SIZE; j++){
                    if(RGindex[j] == i){
                        rgindex ++; 
                        setRG(j, RGclass[j], RGindex[j]);
                        printf("\n%s reacIndex=%d RGindex=%d RG=%d RGreacIndex=%d isForward=%d RG: %s", 
                            reacLabel[j], j, rgindex, RGclass[j], RGMemberIndex[j],
                            isPEforward[j],
                            stringToChar(RGstring[j]));
                    }
                }
            }
            printf("\n");
            
        }      // End function sortReactionGroups()
        
    
    
        /*
        * ReactionVector::parseF() to find contributions to F+ and F- of each reaction for each 
        * isotope. This is executed only once at the beginning of the entire calculation to determine 
        * the structure of the network. Since executed only once, make it static so it can
        * be called directly from the class using ReactionVector::parseF(), without having
        * to instantiate.
        */
        
        static void parseF(){
            
            if(showParsing == 1)
                printf("\n\n--- Use parseF() to find F+ and F- flux components for each species ---");
            
            int incrementPlus = 0;
            int incrementMinus = 0;
            
            // Loop over all isotopes in the network		
            for(int i=0; i<numberSpecies; i++)
            {
                int total = 0;
                int numFplus = 0;
                int numFminus = 0;
                if(showParsing == 1) printf("\n");
                
                // Loop over all possible reactions for this isotope, finding those that
                // change its population up (contributing to F+) or down (contributing to F-).
                
                for(int j=0; j<numberReactions; j++) {
                    int totalL = 0;
                    int totalR = 0;
                    
                    // Loop over reactants for this reaction
                    for(int k=0; k<NumReactingSpecies[j]; k++) {
                        if(Z[i] == reacZ[j][k] && N[i] == reacN[j][k]) totalL ++;
                    }
                    
                    // Loop over products for this reaction
                    for(int k=0; k<NumProducts[j]; k++) {
                        if(Z[i] == prodZ[j][k] && N[i] == prodN[j][k]) totalR ++;
                    }
                    
                    total = totalL - totalR;
                    
                    if(total > 0){       // Contributes to F- for this isotope
                        numFminus ++;
                        reacMask[i][j] = -total;
                        tempInt2[incrementMinus + numFminus-1] = j;
                        if(showParsing == 1)
                            printf("\n%s reacIndex=%d %s nReac=%d nProd=%d totL=%d totR=%d tot=%d F-", 
                                isoLabel[i], j, reacLabel[j], NumReactingSpecies[j], NumProducts[j], totalL, 
                                totalR, total);
                    } 
                    else if(total < 0){          // Contributes to F+ for this isotope
                        numFplus ++;
                        reacMask[i][j] = -total;
                        tempInt1[incrementPlus + numFplus-1] = j;
                        if(showParsing == 1)
                            printf("\n%s reacIndex=%d %s nReac=%d nProd=%d totL=%d totR=%d tot=%d F+", 
                                isoLabel[i], j, reacLabel[j], NumReactingSpecies[j], NumProducts[j], totalL, 
                                totalR, total);
                    } else {           // Does not contribute to flux for this isotope
                        reacMask[i][j] = 0;
                    }
                }
                
                // Keep track of the total number of F+ and F- terms in the network for all isotopes
                totalFplus += numFplus;
                totalFminus += numFminus;
                
                numFluxPlus[i] = numFplus;
                numFluxMinus[i] = numFminus;
                
                incrementPlus += numFplus;
                incrementMinus += numFminus;
                
                if(showParsing == 1)
                    printf("\nSpecies=%d %s numF+ = %d numF- = %d", i, isoLabel[i], numFplus, numFminus);
            }
            
            // Display isotope component array
            
            printf("\n\n\nFLUX-ISOTOPE COMPONENT ARRAY (negative n for F-; positive n for F+ for given isotope):");
            printf("\nnumberSpecies=%d numberReactions=%d",numberSpecies,numberReactions);
            
            int uppity = minimumOf(30, numberSpecies);  // limit printout width to 30 species
            printf("\n\nIndex             Reaction");
            for(int k=0; k<uppity; k++){
                printf("%5s", isoLabel[k]);
            }
            for(int j=0; j<numberReactions; j++){
                printf("\n%3d %22s",j,reacLabel[j]);
                for(int k=0; k<uppity; k++){
                    printf(" %4d",reacMask[k][j]);
                }
            }
            
            printf("\n\nFLUX SPARSENESS: Non-zero F+ = %d; Non-zero F- = %d, out of %d x %d = %d possibilities.\n", 
                totalFplus, totalFminus, SIZE, ISOTOPES, SIZE*ISOTOPES);
            
        }   // End of function parseF()
    
    
};    // end class ReactionVector


/*
*   class MatrixUtils inherits from Utilities. Methods to create GSL matrices and vectors
*   given standard C++ arrays and to compute matrix-vector multiply M*v using BLAS.
*/


class MatrixUtils: public Utilities {

    private:

        // Rows and columns in flux matrix
        // Number of columns in flux matrix is always to rows in abundance vector
        const static int FLUXROWS = 300;
        const static int FLUXCOLS = 100;

    public:

        // Allocate and populate GSL abundance vector
        void buildGSLVector(double a[]){
            abundances = gsl_vector_alloc(FLUXCOLS);

            for (int i = 0; i < FLUXCOLS; i++){
                gsl_vector_set(abundances, i, a[i]);
            }
        }

        // Allocate and populate GSL flux matrix
        void buildGSLMatrix(double f [][FLUXCOLS]){
            fluxes = gsl_matrix_alloc(FLUXROWS, FLUXCOLS);

            for (int i = 0; i < FLUXCOLS; i++){
                for (int j = 0; j < FLUXROWS; j++){
                    gsl_matrix_set(fluxes, i, j, f[i][j]);
                }
            }
        }

        // Matrix vector multiply fluxes * abundances and store back into abundances
        gsl_vector multiply(gsl_vector a, gsl_matrix f){
            gsl_blas_dgemv(CblasNoTrans, 1.0, fluxes, abundances, 0.0, abundances);

            return *abundances;
        }

        // Free allocated matrix and vector
        void freeGSL(){
            gsl_vector_free(abundances);
            gsl_matrix_free(fluxes);
        }

};  // end of class MatrixUtils


// Class ReactionGroup to handle reaction groups.  Inherits from class Utilities

class ReactionGroup:  public Utilities {
    
    // Make data fields private, with external access to them through public setter 
    // and getter functions.  Its static functions can be called directly from the class
    // without having to instantiate.
    
private:
    
    static const int maxreac = 10;         // Max possible reactions in this RG instance
    int nspecies[5] = { 2, 3, 4, 4, 5 };   // Number isotopic species in 5 RG classes
    int niso;                              // Number of isotopic species in RG class, this object
    int RGn;                               // Index of reaction group in RG array (0, 1, ... #RG)
    int numberMemberReactions;             // Number of reactions in this RG instance
    int memberReactions[maxreac];          // reacIndex of reactions in reaction group
    int numberReactants[maxreac];          // Number of reactants for each reaction in RG
    int numberProducts[maxreac];           // Number of products for each reaction in RG

    int rgclass;                           // Reaction group class (0-5)
    bool isEquil;                          // True if RG in equilibrium; false otherwise
    bool isEquilMaybe;                     // Whether would be in equil if no threshhold condition
    bool isForward[maxreac];               // Whether reaction in RG labeled forward
    double flux[maxreac];                  // Current flux for each reaction in RG
    double netflux;                        // Net flux for the entire reaction group
    char reaclabel[maxreac][LABELSIZE];    // Member reaction label
    int RGarrayIndex;                      // Index of ReactionGroup RG[] array
    
    // Partial equilibrium quantities
    
    double Yzero[ISOTOPES];        // Hold Y for this species at beginning of timestep
    
    double crg[4];                 // Constants c1, c2, ... (1-4 entries; could allocate dynamically)
    int numberC;                   // Number of constants crg[] for this rg class (1-4 entries)
    double rgkf;                   // Forward rate parameter for partial equilibrium
    double rgkr;                   // Reverse rate parameter for partial equilibrium
    
    double aa, bb, cc;             // Quadratic coefficients a, b, c
    double alpha, beta, gamma;     // Helper coefficients for cubic ~ quadratic approximation
    double qq;                     // q = 4ac-b^2
    double rootq;                  // Math.sqrt(-q)
    double tau;                    // Timescale for equilibrium

    double equilRatio;             // Equilibrium ratio of abundances
    double kratio;                 // Ratio k_r/k_f. Equal to equilRatio at equilibrium
    double eqcheck[5];             // Population ratio to check equilibrium

    double lambda;                 // Progress variable for reaction pair
    double lambdaEq;               // Equilibrium value of progress variable
    
    int reactantIsoIndex[3];       // Species index of reactants
    int productIsoIndex[4];        // Species index of products
    
    int isoindex[5];               // Species index for participants in reaction   
    char isolabel[5][5];           // Isotopic label of species in RG reactions
    int isoZ[5];                   // Z for the niso isotopes in the reactions of the group
    int isoN[5];                   // N for the niso isotopes in the reactions of the group
    double isoA[5];                // A for the niso isotopes in the reactions of the group
    double isoYeq[5];              // Y_eq for the niso isotopes in the reactions of the group
    double isoY[5];                // Current Y for the niso isotopes in the reactions of the group
    double isoY0[5];               // Current Y for isotopes in the reactions of the group

  
public:
    
    // Constructor
    
    ReactionGroup(int rgn){
        RGn = rgn;
        isEquil = false;
        isEquilMaybe = false;
    }
    
    // Public ReactionGroup setter functions to set values of private class fields
    
    void setnumberMemberReactions(int n){numberMemberReactions = n;}
    
    void setmemberReactions (int i, int index){memberReactions[i] = index;}
    
    void setnumberReactants(int i, int j){numberReactants[i] = j;}
    
    void setnumberProducts(int i, int j){numberProducts[i] = j;}
    
    void setisEquil(bool b) {isEquil = b;}
    
    void setisForward(int i, bool b){isForward[i] = b;}
    
    void setflux(int i, double f){flux[i] = f;}
    
    void setRGn(int rgn){RGn = rgn;}
    
    void setrgclass(int rc){rgclass = rc;}

    void setreacString(int k, string s){ 
        // Convert from string to char array
        char p[s.length()+1];  
        for (int i = 0; i < sizeof(p); i++) { 
            p[i] = s[i]; 
            reaclabel[k][i] = p[i];
        }
    }
       
    // Method to set all fluxes in RG
    
    void setRGfluxes(){
        for(int i=0; i<numberMemberReactions; i++){
            setflux(i, Flux[ memberReactions[i] ]);
        }
    }
    
    void setnetflux(double f){netflux = f;}
    
    void setRGarrayIndex(int i){RGarrayIndex = i;}
    
    void setniso(int rgclass){niso = nspecies[rgclass-1];}
    
    void setisoindex(int i, int j){isoindex[i] = j;}
    
    void setisolabel(int k, char s[]){ 
        for (int i = 0; i < 5; i++) { 
            isolabel[k][i] = s[i];
        }
    }
    
    void setisoZ(int i, int j){isoZ[i] = j;}
    
    void setisoN(int i, int j){isoN[i] = j;}
    
    void setisoA(int i, int j){isoA[i] = j;}
    
    void setreactantIsoIndex(int i, int j){
        reactantIsoIndex[i] = j;
    }

    void setproductIsoIndex(int i, int j){
        productIsoIndex[i] = j;
    }
    
    
    // Public ReactionGroup getter functions to retrieve values of private class fields
    
    int getnumberMemberReactions(){return numberMemberReactions;}
    
    int getmemberReactions (int i) {return memberReactions[i];}
    
    int getnumberReactants(int i){return numberReactants[i];}
    
    int getnumberProducts(int i){return numberProducts[i];}
    
    bool getisEquil() {return isEquil;}
    
    bool getisForward(int i){return isForward[i];}
    
    double getflux(int i){return flux[i];}
    
    int getRGn(){return RGn;}
    
    int getrgclass(){return rgclass;}
    
    char* getreacString(int k){return reaclabel[k];}
    
    double getnetflux(){return netflux;}
    
    int getRGarrayIndex(){return RGarrayIndex;}
    
    int getniso(){return niso;};
    
    int getisoindex(int i){return isoindex[i];}
    
    char* getisolabel(int k){return isolabel[k];}
    
    int getisoZ(int i){return isoZ[i];}
    
    int getisoN(int i){return isoN[i];}
    
    int getisoA(int i){return isoA[i];}
    
    int getreactantIsoIndex(int i){return reactantIsoIndex[i];}
    
    int getproductIsoIndex(int i){return productIsoIndex[i];}
    
    
    // Method to show all current fluxes in reaction groups
    
    void showRGfluxes(){
        double fac;
        for(int i=0; i<numberMemberReactions; i++){
            if(getisForward(i)){
                fac = 1.0;
            } else {
                fac = -1.0;
            }
            printf("memberIndex=%d %s RGclass=%d isForward=%d flux=%7.4e\n", 
                   i, 
                   reacLabel[memberReactions[i]],
                   getrgclass(),
                   getisForward(i),   // prints 1 if true; 0 if false
                   fac*getflux(i));
        }
        if(isEquil){
            printf("RG=%d NetRGflux=%7.4e (Equilibrated)\n", RGn, netflux); 
        } else {
            printf("RG=%d NetRGflux=%7.4e (Not Equilibrated)\n", RGn, netflux); 
        }
    }
    
    // Method to sum net flux for this reaction group
    
    double sumRGfluxes(){
        
        double sumf = zerod;
        double fac;

        for (int i=0; i<numberMemberReactions; i++){
            fac = -1.0;
            if(isForward[i]) fac = 1.0;
            sumf += fac*flux[i];
        }
        printf("\n");
        netflux = sumf;
        return sumf;
        
    }    // End function sumRGfluxes()
    
    
    // ---------------------------------------------------------
    // Method to compute all partial equilibrium quantities
    //----------------------------------------------------------
    
    void computeEquilibrium() {
        
        printf("\n *** Compute Equilibrium");
        
        computeEquilibriumRates();
        putY0();
        computeC();
        computeQuad();
        
        // Compute net flux and progress variable
        if (isEquil) {
            netflux = sumRGfluxes();
            lambda = netflux * deltaTime;
        }
    }
    
    // -----------------------------------------------------------------
    // Method to compute the net forward and reverse rates k_f and k_r
    // required in partial equilibrium approximation.
    // -----------------------------------------------------------------
    
    void computeEquilibriumRates() {
        
        printf("\n *** computeEquilibriumRates()\n");
        
        double kf = 0;
        double kr = 0;
        
        // Sum all contributions from members of reaction group
        
        for (int j = 0; j < numberMemberReactions; j++) {
            int rin = memberReactions[j];
            if (isForward[j]) {
                kf += Rate[rin];
//                 kf += masterRates[this.reactions[j].Z][this.reactions[j].N]
//                 [this.reactions[j].reacIndex];
            } else {
                kr += Rate[rin];
//                 kr += masterRates[this.reactions[j].Z][this.reactions[j].N]
//                 [this.reactions[j].reacIndex];
            }
        }
        
        // Store forward and reverse rates
        
        rgkf = kf;
        rgkr = kr;
        
    }  // End of function computeEquilibriumRates()
    
    
    // -----------------------------------------------------------------------
    // Method to put the values of Y0 at beginning of timestep into the Y0[]
    // array for this object
    // -----------------------------------------------------------------------
    
    void putY0() {
        
        printf("\nPut Y0 niso=%d RGarrayindex=%d", niso, RGarrayIndex);
        
        int ii;
        
        for (int k = 0; k < niso; k++) {    // loop over the niso isotopes in RG
            ii = isoindex[k];
            isoY0[k] = Y[ii];
            isoY[k] = isoY0[k];
            printf("\nRG=%d k=%d isoindex=%d isoY0[%s]=%7.3e", 
                   RGarrayIndex, k, ii, isoLabel[ii],  isoY[k]);
        }
        printf("\n");
    }
    
   
   
    // Method to compute the values of the constants crg[]
    
    void computeC() {
        
        printf("\n *** computeC()");
        
        switch (rgclass) {
            
            // Reaclib class 7, which can't equilibrate
            case -1: 
                break;
                
            case 1:
                crg[0] = isoY0[0] + isoY0[1];
                break;
                
            case 2:
                crg[0] = isoY0[1] - isoY0[0];
                crg[1] = isoY0[1] + isoY0[2];
                break;
                
            case 3:
                crg[0] = isoY0[0] - isoY0[1];
                crg[1] = isoY0[0] - isoY0[2];
                crg[2] = THIRD * (isoY0[0] + isoY0[1] + isoY0[2]) + isoY0[3];
                break;
                
            case 4:
                crg[0] = isoY0[0] - isoY0[1];
                crg[1] = isoY0[0] + isoY0[2];
                crg[2] = isoY0[0] + isoY0[3];
                break;
                
            case 5:
                crg[0] = isoY0[0] + THIRD * (isoY0[2] + isoY0[3] + isoY0[4]);
                crg[1] = isoY0[0] - isoY0[1];
                crg[2] = isoY0[2] - isoY0[3];
                crg[3] = isoY0[2] - isoY0[4];
                break;
        }
    }     // End of method computeC()
    
    
    // --------------------------------------------------------------
    // Method ReactionGroup::computeQuad() to compute the quadratic 
    // coefficients needed for the equilibrium solution and to compute 
    // the equilibrium solution
    // --------------------------------------------------------------
    
    void computeQuad() {
        
        printf("\n *** computeQuad()");
        
        switch (rgclass) {
            
            // Reaclib class 7, which can't equilibrate
            case -1: 
                
                break;
                
            case 1:
                aa = 0;
                bb = -rgkf;
                cc = rgkr;
                break;
                
            case 2:
                aa = -rgkf;
                bb = -(crg[0] * rgkf + rgkr);
                cc = rgkr * (crg[1] - crg[0]);
                break;
                
            case 3:
                aa = -rgkf * isoY0[0] + rgkf * (crg[0] + crg[1]);
                bb = -(rgkf * crg[0] * crg[1] + rgkr);
                cc = rgkr * (crg[2] + THIRD * (crg[0] + crg[1]));
                break;
                
            case 4:
                aa = rgkr - rgkf;
                bb = -rgkr * (crg[1] + crg[2]) + rgkf * crg[0];
                cc = rgkr * crg[1] * crg[2];
                
                break;
                
            case 5:
                alpha = crg[0] + THIRD * (crg[2] + crg[3]);
                beta = crg[0] - TWOTHIRD * crg[2] + THIRD * crg[3];
                gamma = crg[0] + THIRD * crg[2] - TWOTHIRD * crg[3];
                aa = (3 * crg[0] - isoY0[0]) * rgkr - rgkf;
                bb = crg[1] * rgkf
                - (alpha * beta + alpha * gamma + beta * gamma) * rgkr;
                cc = rgkr * alpha * beta * gamma;
                
                break;
        }
        
        // Compute the q = 4ac - b^2 parameter, equil timescale tau, and
        // isoYeq[0] (which is then be used to compute the other isoYeq[].
        
        if (rgclass > 1) {
            qq = computeq(aa, bb, cc);
            rootq = sqrt(-qq + 1.0e-30);
            if (numberMemberReactions > 1) {
                tau = 1 / rootq;
            }
            isoYeq[0] = computeYeq(aa, bb, rootq);
        } else {
            qq = -1;
            tau = 1 / rgkf;
            isoYeq[0] = rgkr / rgkf;
        }
        
        // Compute the other equilibrium populations in the reaction pair
        // and abundance ratios
        
        switch (rgclass) {
            
            // Reaclib class 7, which can't equilibrate
            case -1: 
                
                break;
                
            case 1:
                isoYeq[1] = crg[0] - isoYeq[0];
                equilRatio = isoY[0] / isoY[1];
                break;
                
            case 2:
                isoYeq[1] = crg[0] + isoYeq[0];
                isoYeq[2] = crg[1] - isoYeq[1];
                equilRatio = isoY[0] * isoY[1] / isoY[2];
                break;
                
            case 3:
                isoYeq[1] = isoYeq[0] - crg[0];
                isoYeq[2] = isoYeq[0] - crg[1];
                isoYeq[3] = crg[2] - isoYeq[0] + THIRD * (crg[0] + crg[1]);
                equilRatio = isoY[0] * isoY[1] * isoY[2] / isoY[3];
                break;
                
            case 4:
                isoYeq[1] = isoYeq[0] - crg[0];
                isoYeq[2] = crg[1] - isoYeq[0];
                isoYeq[3] = crg[2] - isoYeq[0];
                equilRatio = isoY[0] * isoY[1] / (isoY[2] * isoY[3]);
                break;
                
            case 5:
                isoYeq[1] = isoYeq[0] - crg[1];
                isoYeq[2] = alpha - isoYeq[0];
                isoYeq[3] = beta - isoYeq[0];
                isoYeq[4] = gamma - isoYeq[0];
                equilRatio = isoY[0] * isoY[1] / (isoY[2] * isoY[3] * isoY[4]);
                break;
        }
        
        // Compute the equilibrium value of the progress variable
        
        lambdaEq = isoY0[0] - isoYeq[0];
        
        // Compute the population ratios used to check equilibration
        
        computeEqRatios();
        kratio = rgkr / rgkf;
        
    }    // End method computeQuad()
    
    
    // ---------------------------------------------------------------------
    // Method to compute q = 4ac-b^2 for quadratic solution
    // ---------------------------------------------------------------------
    
    double computeq(double a, double b, double c) {
        return 4 * a * c - b * b;
    }
    
    // Method to compute Yeq[0]
    
    double computeYeq(double a, double b, double rootq) {
        return -0.5 * (b + rootq) / a;
    }
    
    
    // ---------------------------------------------------------------------
    // Method to compute array of population ratios used to check
    // equilibration
    // ---------------------------------------------------------------------
    
    void computeEqRatios() {
        
        printf("\n *** computeEqRatios()\n");
        
        double thisDevious = abs((equilRatio - kratio) / kratio);
        
        if (isEquil && thisDevious > mostDevious) {
            mostDevious = thisDevious;
            mostDeviousIndex = RGarrayIndex;
        }
        
        // The return statements in the following if-clauses cause reaction
        // groups already in equilibrium to stay in equilibrium. If the 
        // maxDevious > tolerance check is implemented it can cause a
        // reaction group to drop out of equilibrium.
        
        if (isEquil && thisDevious < maxDevious) {
            return;
        } else if (isEquil && thisDevious > maxDevious && imposeEquil
            && t > equilibrateTime) {
            removeFromEquilibrium();
            return;
        }
            
            Yminner = 1000;
            maxeqcheck = 0;
            mineqcheck = 1000;
            
            // Determine if RG is in equilibrium: set isEquil to default value
            // of true and then try to falsify
            
            isEquil = true;
            isEquilMaybe = true;
            
            for (int i = 0; i < niso; i++) {
                
                // Note: something like the following probably required because
                // otherwise we will divide by zero for isotopes early in the 
                // calculation that have no population.
                
                if (isoYeq[i] == 0 || isoY[i] == 0) {
                    isEquil = false;
                    isEquilMaybe = false;
                    break;
                }
                eqcheck[i] = abs(isoY[i] - isoYeq[i]) / isoYeq[i];
                
                if (eqcheck[i] < mineqcheck)
                    mineqcheck = eqcheck[i];
                if (eqcheck[i] > maxeqcheck)
                    maxeqcheck = eqcheck[i];
                if (isoYeq[i] < Yminner)
                    Yminner = isoYeq[i];
                
                // Set equilibrium to false if any eqcheck[] greater than
                // tolerance, or if equilibrium abundance is small relative 
                // to equiTol (which can cause numerical issues in judging 
                // whether in equilibrium).
                
                if (t < equilibrateTime || eqcheck[i] > equiTol
                    || isoYeq[i] < Ythresh) {
                    isEquil = false;
                
                    // break; // Note: this break won't affect results, but
                    // would affect diagnostic values of eqcheck[]
                    // since they will all be zero after the break.
                
                }
            }
            
            // Check whether would be in equil without time or threshhold condition
            
            for (int i = 0; i < niso; i++) {
                
                if (eqcheck[i] > equiTol) {
                    isEquilMaybe = false;
                    break;
                }
            }
            
            /* Keep track of number of reaction in partial equilibrium.  totalEquilReactions
             *  is only updated here if imposeEquil is false. If imposeEquil is true,
             *  totalEquilReaction is updated when the flux is suppressed for equilibrium 
             *  pairs. */
            
            if (!imposeEquil && isEquil)
                totalEquilReactions += numberMemberReactions;
                totalEquilRG += 1;
            
            // Set isEquil field of network species vectors to true if isotope
            // participating in equilibrium
            
            if (isEquil) {
                if (showAddRemove) {
                    printf("\n*** totalTimeSteps=%d Adding RG %d to equilibrium\n",
                        totalTimeSteps, RGarrayIndex);
                }
                for (int i = 0; i < niso; i++) {
                    //netVector[this.abundVecIndex[i]].isEquil = true;
                }
            }
            
            // Set the activity array for each reaction in reaction group to true if not in 
            // equil and false if it is, if we are imposing equilibrium.
            
            if (imposeEquil && t > equilibrateTime) {
                for (int i = 0; i < numberMemberReactions; i++) {
                    int ck = memberReactions[i];
                    reacIsActive[ck] = !isEquil;
                }
            }
            
    }    // End method computeEqRatios()
    
    
    // -----------------------------------------------------------
    // Method to remove reaction group from equilibrium
    // -----------------------------------------------------------
    
    void removeFromEquilibrium() {
        
        printf("\n ***** removeFromEquilibrium()");
        
        isEquil = false;
        double thisDevious = abs((equilRatio - kratio) / kratio);
        if (showAddRemove) {
            printf("\n*** %d Remove RG %d devious=%d Rmin=%8.4e Rmax=%8.4e Ymin=%8.4e\n", 
                RGarrayIndex, thisDevious, mineqcheck, maxeqcheck, Yminner);
        }
        for (int i = 0; i < niso; i++) {
            isEquil = false;
            if (showAddRemove) {
                printf("\nZ=%d N=%d Y=%8.4e Yeq=%8.4e Rprev=%8.4e Rnow=%8.5e",
                    isoZ[i], isoN[i], isoY[i], isoYeq[i], eqcheck[i],
                    abs(isoY[i] - isoYeq[i]) / isoYeq[i]
                );
            }
        }
        
        for (int i = 0; i < numberMemberReactions; i++) {
            int ck = memberReactions[i];
            reacIsActive[ck] = true;         
            if (showAddRemove) {
                printf("\n *** Remove %s", reacLabel[i]);
            }
        }
    }
    
    
    // ----------------------------------------------------------------
    // Method to determine if given species with index speciesIndex is 
    // in any of the reactions of a reaction group, where speciesIndex
    // is the array index i for isotope quantitites like Z[i]. Returns 
    // true (1) if it is and false (0) if not.
    // ----------------------------------------------------------------
    
    
    bool speciesIsInRG(int speciesIndex) { 
        
        // Loop over member reactions in the RG
        for(int i=0; i<numberMemberReactions; i++){

            // Loop over isotopes in reactants
            for (int j=0; j<numberReactants[i]; j++){ 
                if(isoindex[j] == speciesIndex){
                    return true;
                }
            }
            
            // Loop over isotopes in products
            
            for (int j=0; j<numberProducts[i]; j++){
                if(isoindex[j+numberReactants[i]] == speciesIndex){
                    return true;
                }
            }
        }
        
        return false;
        
    }       // End function speciesIsInRG(int)
    
    
};          // End class ReactionGroup



// Class Integrate with methods to integrate the reaction network

class Integrate {
    
    // Make data fields private, with external access to them through public setter 
    // and getter functions.  Its static functions can be called directly from the class
    // without having to instantiate.
    
    private:
        
    public:
        
        // Function to execute a single integration step.  Assumes that all fluxes have
        // already been calculated.
        
        static void doIntegrationStep(){
            
            // Determine trial timestep
            
            if(constantTimestep){
                dt = constant_dt;      // Constant timestep
            } else {
                dt = getTimestep();    // Adaptime timestep
            }
            
            // If using asymptotic approximation, determine which species satisfy the
            // asymptotic condition.
            
            if(doASY){
        
                printf("\nCheck asymptotic condition (t=%7.4e, dt=%7.4e)\n",
                    t, dt
                );
                for(int i=0; i<ISOTOPES; i++){
                    isAsy[i] = checkAsy(FminusSum[i], Y[i], dt);
//                     if(showAsyTest){
//                         printf("\n*** i=%d  FminusSum[%d]=%7.4e  Y[%d]=%7.4e dt=%7.4e check=%7.4e isAsy=%d\n",
//                                i,  FminusSum[i], i,  Y[i], i, dt, FminusSum[i]*dt/Y[i], isAsy[i]
//                         );
//                     }
                }
                
                // Summarize results
                if(showAsyTest){
                    printf("\nindex   iso   FminusSum           Y       check    Asy");
                    string asyck;
                    for(int i=0; i<ISOTOPES; i++){
                        asyck = "false";
                        if(isAsy[i]) asyck="true";
                        double ck;
                        if(Y[i] > zerod){
                            ck = FminusSum[i]*dt/Y[i];
                        } else {
                            ck = zerod;
                        }
                        printf("\n    %d %5s  %7.4e  %7.4e  %7.4e  %5s",
                            i, (isoLabel[i]), FminusSum[i], 
                               Y[i], ck, Utilities::stringToChar(asyck)
                        );
                    }
                    printf("\n");
                }
            }
            
        }
        
        
        
    // Function to set the current integration timestep
        
    static double getTimestep(){
        
        // Placeholder. The adaptive timestepping algorithm will go here. We should be
        // able to use the neutrino transport adaptive timestepper that Aaron and Adam
        // have been testing with suitable modification.  For now just 
        // return a constant.
        
        double timestep = constant_dt;
        return timestep;
    }
    
     
    // Function to update by the forward Euler method
        
    static double eulerUpdate(double FplusSum, double FminusSum, double Y, double dt){
        
        printf("Forward Euler input: FplusSum = %9.5e FminusSum = %9.5e Y = %9.5e dt = %9.5e", 
               FplusSum, FminusSum, Y, dt);
        return Y + (FplusSum-FminusSum)*dt;   // New Y for forward Euler method
    }
    
    // Function to update by the asymptotic method
    
    static double asymptoticUpdate(double Fplus, double Fminus, double Y, double dt){
        
        // Update Y by asymptotic approximation (Sophia He formula)
        
        printf("Asymptotic input: Fplus = %9.5e Fminus = %9.5e Y = %9.5e dt = %9.5e", 
            Fplus, Fminus, Y, dt);
        
        return (Y + Fplus*dt)/(unitd + Fminus*dt/Y);  // New Y for asymptotic method
        
    }
    
    // Function to determine whether an isotope satisfies the
    // asymptotic condition. Returns true (1) if it does and false (0) if not.
    
    static bool checkAsy(double Fminus, double Y, double dt){
        
//         printf("Asymptotic check input: Fminus = %9.5e Y = %9.5e dt = %9.5e ck=%9.5e", 
//             Fminus, Y, dt, Fminus*dt/Y);
        
        if(Y > zerod && Fminus*dt/Y > unitd){
            return true;
        } else {
            return false;
        }
        
    }
    
    
    // Function to update by the Quasi-Steady-State (QSS) approximation.  Placeholder
    // for now.  Should be able to adapt Adam's neutrino QSS algorithm.
    
    static void QSSupdate(double Fplus, double Fminus, double Y, double dt){
        
        // *************************
        // QSS algorithm goes here.
        // *************************
        
    }
    
    
    /* Use the fluxes to update the populations for this timestep
     For now we shall assume the asymptotic method. We determine whether each isotope 
     satisfies the asymptotic condition. If it does we update with the asymptotic formula. 
     If not, we update numerically using the forward Euler formula. */
    
    static void updateAsyEuler(){
        for(int i=0; i<numberSpecies; i++){		
            if(checkAsy(Fminus[i], Y[i], dt) == 1){
                Y[i] = asymptoticUpdate(FplusSum[i], FminusSum[i], Y[i], dt);
            } else {
                Y[i] = eulerUpdate(FplusSum[i], FminusSum[i], Y[i], dt);
            }		
        }
    }    // End function updateAsyEuler()
    
    
};    // End class integrate


// --------------- End of class definitions ----------------



/*
*   class MatrixUtils inheirits from Utilities. Methods to create GSL matrices and vectors
*   given standard C++ arrays and to compute M*v using BLAS.
*/


class MatrixUtils: public Utilities {

    private:

        // Rows and columns in flux matrix
        // Number of columns in flux matrix is always to rows in abundance vector
        const static int FLUXROWS = 300;
        const static int FLUXCOLS = 100;

    public:

        // Allocate and populate GSL abundance vector
        void buildGSLVector(double a[]){
            abundances = gsl_vector_alloc(FLUXCOLS);

            for (int i = 0; i < FLUXCOLS; i++){
                gsl_vector_set(abundances, i, a[i]);
            }
        }

        // Allocate and populate GSL flux matrix
        void buildGSLMatrix(double f [][FLUXCOLS]){
            fluxes = gsl_matrix_alloc(FLUXROWS, FLUXCOLS);

            for (int i = 0; i < FLUXCOLS; i++){
                for (int j = 0; j < FLUXROWS; j++){
                    gsl_matrix_set(fluxes, i, j, f[i][j]);
                }
            }
        }

        // Matrix vector multiply fluxes * abundances and store back into abundances
        gsl_vector multiply(gsl_vector a, gsl_matrix f){
            gsl_blas_dgemv(CblasNoTrans, 1.0, fluxes, abundances, 0.0, abundances);

            return *abundances;
        }

        // Free allocated matrix and vector
        void freeGSL(){
            gsl_vector_free(abundances);
            gsl_matrix_free(fluxes);
        }

};  // end of class MatrixUtils

// Declare pointer used to access the fields and functions of class Species

Species *SpeciesPtr;

// Create an array of Species objects isotope[] to hold information and functions
// for the isotopic species in the network. Each element of the array will be
// a Species object corresponding to a different isotope of the network.

Species isotope[ISOTOPES];


// Declare pointer used to access the fields and functions of class Reaction

Reaction *ReactionPtr;

// Create an array of Reaction objects reaction[] to hold information and functions
// for the reactions in the network. Each element of the array will be
// a Reaction object corresponding to a different reaction of the network.

Reaction reaction [SIZE];


// Create an array of ReactionGroup objects RG[] to hold information and functions
// for the reactions groups in the network. Each element of the array will be
// a ReactionGroup object corresponding to a different reaction group of the network.
// Memory for array will be allocated dynamically below to the size
// given by numberRG (which is computed in the class ReactionVector)

ReactionGroup* RG;   // Dynamically allocated 1D array for reaction groups




// ------- Main CPU routine --------

int main() { 
    
    // Set labels and check consistency of choice for explicit algebraic methods set.
    // Generally we use either asymptotic (Asy) or quasi-steady-state (QSS) algorithms.
    // In either case we may choose to add the partial equilibrium (PE) algorithm. So
    // valid options are Asy, QSS, Asy+PE, and QSS+PE.
    
    string methstring="\nUsing ";
    if(doASY){
       methstring += "ASY";
       doQSS = false;
    } else {
        methstring += "QSS";
        doASY = false;
    }
    if(doPE){methstring += "+PE";}
    methstring += " method";
    printf("%s\n", Utilities::stringToChar(methstring));
    
    // Set the temperature in units of 10^9 K and density in units of g/cm^3. In a
    // realistic calculation the temperature and density will be passed from the hydro 
    // code in an operator-split coupling of this network to hydro. Here we hardwire
    // them for testing purposes.  These will be used to calculate the reaction
    // rates in the network. Since we are assuming operator splitting, the temperature 
    // and density are assumed constant for each network integration.
    
    double T9 = 5.0f;
    double rho = 1.0e8;
    
    // Set the range of time integration and the initial timestep (units of seconds).  
    // In an operator-split coupling tmax will come from the hydro and dt_init will 
    // likely be the last timestep of the previous network integration (for the preceding 
    // hydro timestep). Here we hardwire them for testing purposes.
    
    double tmax = 1e-11;
    double dt_init = 1e-17; 
    
    // Read in network file and associated partition functions.  This is required only
    // once at the beginning of the entire calculation.  
    
    char *networkFilePtr = networkFile;
    readNetwork(networkFilePtr);
    writeNetwork();
    
    // Read in rate library data from a file. This is required only once, at the
    // beginning of the entire calculation.
    
    char *rateLibraryFilePtr = rateLibraryFile;
    readLibraryParams(rateLibraryFilePtr);
    
//     // Print out some quantitites from the Reaction object reaction[].  
    
    for(int i=0; i<SIZE; i++){
        printf("\n%d %s reacClass=%d reactants=%d products=%d isEC=%d isReverse=%d Q=%5.4f prefac=%5.4f", 
            reaction[i].getreacIndex(), 
            Utilities::stringToChar(reaction[i].getreacString()),  
            reaction[i].getreacClass(),
            reaction[i].getnumberReactants(),
            reaction[i].getnumberProducts(),
            reaction[i].getisEC(),
            reaction[i].getisReverse(),
            reaction[i].getQ(),
            reaction[i].getprefac()
        );
    }
    
    printf("\n\n\nREACLIB PARAMETERS FOR %d REACTIONS\n", SIZE);
    printf("\n                                p0         p1         p2         p3         ");
    printf("p4         p5         p6");
    for (int i=0; i<SIZE; i++){
        printf("\n%3d  %18s %10.4f", i, reaction[i].getreacChar(), reaction[i].getp(0));
        for(int j=1; j<7; j++){
            printf(" %10.4f", reaction[i].getp(j));
        }
    }
    
    printf("\n\nZ and N for reactants:\n", SIZE);
    
    for (int i=0; i<SIZE; i++){
        printf("\n%3d %18s ", i, reaction[i].getreacChar());
        for(int j=0; j<reaction[i].getnumberReactants(); j++){
            printf(" Z[%d]=%d", j, reaction[i].getreactantZ(j));
        }
        printf(" ");
        for(int j=0; j<reaction[i].getnumberReactants(); j++){
            printf(" N[%d]=%d", j, reaction[i].getreactantN(j));
        }
    }
    
    printf("\n\nZ and N for products:\n", SIZE);
    
    for (int i=0; i<SIZE; i++){
        printf("\n%3d %18s ", i, reaction[i].getreacChar());
        for(int j=0; j<reaction[i].getnumberProducts(); j++){
            printf(" Z[%d]=%d", j, reaction[i].getproductZ(j));
        }
        printf(" ");
        for(int j=0; j<reaction[i].getnumberProducts(); j++){
            printf(" N[%d]=%d", j, reaction[i].getproductN(j));
        }
    }

    printf("\n\nreactantIndex for %d reactions (index of species vector for each reactant):\n", SIZE);

    for (int i=0; i<SIZE; i++){
        printf("\n%d %18s ",i,reaction[i].getreacChar());
        for(int j=0; j<reaction[i].getnumberReactants(); j++){
            printf(" reactantIndex[%d]=%d", j, reaction[i].getreactantIndex(j));
        }
    }
    
    printf("\n\nproductIndex for %d reactions (index of species vector for each product):\n", SIZE);
    
    for (int i=0; i<SIZE; i++){
        printf("\n%d %18s ",i,reaction[i].getreacChar());
        for(int j=0; j<reaction[i].getnumberProducts(); j++){
            printf(" productIndex[%d]=%d", j, reaction[i].getproductIndex(j));
        }
    }
    
    // Find for each isotope all reactions that change its population.  This analysis of
    // the network is required only once at the very beginning of the calculation (provided
    // that the network species and reactions remain the same for the entire calculation).
    // The work is done by the function ReactionVector::parseF().  First allocate array
    // memory.
    
    // Number of F+ and F- components for each isotope
    numFluxPlus = (int*) malloc(sizeof(int) * numberSpecies);
    numFluxMinus = (int*) malloc(sizeof(int) * numberSpecies);
    
    // Arrays for temporary storage
    tempInt1 = (int*) malloc(sizeof(int) * numberSpecies * numberReactions/2);
    tempInt2 = (int*) malloc(sizeof(int) * numberSpecies * numberReactions/2);
    
    /*
     * Use ReactionVector::parseF() to find the contributions to F+ and F- of each reaction for each 
     * isotope. This is executed only once at the beginning of the entire calculation to determine 
     * the structure of the network.  The function is static so it can be called directly from the
     * class without instantiating.
     */
    
    ReactionVector::parseF();
    
    // Print out the network species vector
    printf("\n\nNETWORK SPECIES VECTOR (%d components):\n\nIndex  Species    Z     N",
        numberSpecies);
    for(int i=0; i<numberSpecies; i++){
        printf("\n%5d    %5s  %3d  %4d", i, isoLabel[i], Z[i], N[i]);
    }
    printf("\n");
    
    // Use the information gleaned from ReactionVector::parseF() to define the reaction vectors
    // for the network using the static makeReactionVectors function of the class
    // ReactionVector.
    
    ReactionVector::makeReactionVectors();
    
    // Use static function ReactionVector::sortReactionGroups() to sort reactions into partial
    // equilibrium reaction groups by comparing reaction vectors.
    
    ReactionVector::sortReactionGroups();
    
    // Allocate dynamically an array of ReactionGroup objects of dimension numberRG, where
    // numberRG was determined by ReactionVector::sortReactionGroups() above.
    
    RG = (ReactionGroup*) malloc(sizeof(ReactionGroup)*numberRG);
    
    // Assign fields for the ReactionGroup objects RG[]
    
    assignRG();
    
    // Allocate 1D arrays to hold non-zero F+ and F- for all reactions for all isotopes,
    // the arrays holding the species factors FplusFac and FminusFac, and also arrays to hold 
    // their sums for each isotope. ReactionVector::parseF() must be run first because it determines 
    // totalFplus and totalFminus.
    
    Fplus = (double*) malloc(sizeof(double) * totalFplus);
    Fminus = (double*) malloc(sizeof(double) * totalFminus);
    FplusFac = (double*) malloc(sizeof(double) *totalFplus);
    FminusFac = (double*) malloc(sizeof(double) * totalFminus);
    FplusSum = (double*) malloc(sizeof(double) * numberSpecies);
    FminusSum = (double*) malloc(sizeof(double) * numberSpecies);
    
    // Allocate arrays that hold the index of the boundary between different isotopes in the
    // Fplus and Fminus 1D arrays. 
    
    FplusMax = (int*) malloc(sizeof(int) * numberSpecies);
    FplusMin = (int*) malloc(sizeof(int) * numberSpecies);
    FminusMax = (int*) malloc(sizeof(int) * numberSpecies);
    FminusMin = (int*) malloc(sizeof(int) * numberSpecies);

    // Allocate 1D arrays that will be used to map finite F+ and F- to the Flux array.
    
    FplusIsotopeCut = (int*) malloc(sizeof(int) * numberSpecies);
    FminusIsotopeCut = (int*) malloc(sizeof(int) * numberSpecies);
    FplusIsotopeIndex = (int*) malloc(sizeof(int) * totalFplus);
    FminusIsotopeIndex = (int*) malloc(sizeof(int) * totalFminus);
    
    // Allocate 1D arrays that will hold the index of the isotope for the F+ or F- term
    MapFplus = (int*) malloc(sizeof(int) * totalFplus);
    MapFminus = (int*) malloc(sizeof(int) * totalFminus);
    
    // Call function Reaction::setupFplusFminus() to set up F+ and F- index for each
    // isotope and to find non-vanishing F+ and F- source terms in network.
    // Method declared static so it can be called as Reaction::setupFplusFminus() 
    // without having to instantiate.
    
    Reaction::setupFplusFminus();
    
    
    // -----------------------------------------------
    // *** Begin main time integration while-loop ***
    // -----------------------------------------------
    
    
    printf("\n\n\n                 --- BEGIN TIME INTEGRATION ---\n");
    
    dt = dt_start;
    t = start_time - dt;
    totalTimeSteps = 0;
    totalEquilRG = 0;
    totalEquilReactions = 0;
    int stepCounter = 0;
    
    Utilities::startTimer();    // Start a timer for integration
    
    while(t < stop_time){
        
        t += dt;
        totalTimeSteps ++;
        stepCounter ++;
    
        // Use methods of Reaction class to compute reaction rates. We have instantiated
        // a set of Reaction objects in the array reaction[i], one entry for each
        // reaction in the network. Loop over this array and call the computeRate()
        // method of Reaction on each object.
        
        printf("\nCOMPUTED RATES\n");
        
        for(int i=0; i<SIZE; i++){
            reaction[i].computeConstantFacs(T9, rho);
            reaction[i].computeRate(T9, rho);
        }
        
        // Use methods of the Reaction class to compute fluxes.  We have instantiated
        // a set of Reaction objects in the array reaction[i], one entry for each
        // reaction in the network. Loop over this array and call the computeFlux()
        // method of Reaction on each object.
        
        printf("\n\nTOTAL FLUXES\n");
        
        for(int i=0; i<SIZE; i++){
            reaction[i].computeFlux();
        }
        
        printf("\n\n\nPOPULATE REACTION GROUPS WITH FLUXES AND ABUNDANCES\n");
        
        for(int i=0; i<numberRG; i++){
            printf("\nRG=%d", i);
            RG[i].setRGfluxes();
            if(doPE){
                RG[i].sumRGfluxes();
                RG[i].showRGfluxes();
                RG[i].computeEquilibrium();
            }
        }
        
        
        // Call the static function Reaction::populateFplusFminus() to populate F+ and F-
        // for each isotope set up in setupFplusFminus() from master flux array computed
        // with setRGfluxes() above.
        
        Reaction::populateFplusFminus();
        
        // Sum F+ and F- for each isotope
        
        Reaction::sumFplusFminus();
        
        // Perform an integration step
        
        Integrate::doIntegrationStep();
        
        // Display and output updated quantities every outputInterval integration step.
        // For example, if outputInterval=5, screen and file output will be generated
        // only every 5 integration steps.
        
        if(stepCounter >= outputInterval){
            stepCounter = 0;
            
            printf("\n-----------------------------------------------------------------");
            printf("\nTimestep=%d T9=%5.3f, rho=%7.3e t=%9.5e dt=%9.5e", 
                   totalTimeSteps, T9, rho, t, dt);
            printf("\n-----------------------------------------------------------------\n");
            tempest = "\n\nIndex   Iso           Y           X        dY/dt";
            tempest += "        dX/dt           dY           dX\n";
            printf(Utilities::stringToChar(tempest));
            
            for(int i=0; i<ISOTOPES; i++){
                printf("%5d %5s  %8.4e  %8.4e  %+8.4e  %+8.4e  %+8.4e  %+8.4e\n", 
                    i, isoLabel[i], Y[i], X[i], isotope[i].getdYdt(), isotope[i].getdXdt(),
                       isotope[i].getdYdt()*dt, isotope[i].getdXdt()*dt
                );
            }
            
            // Output of data to plot files will go here
            
        }
    
    }   // End time integration while-loop
    
    
    printf("\nEnd of integration");
    Utilities::stopTimer();        // Stop timer and print time for integration
    printf("\n");

    // ------------------------------
    // *** End time integration ***
    // ------------------------------
    

    // Display abundances and mass fractions at end of integration

    printf("\nFINAL ABUNDANCES Y AND MASS FRACTIONS X\n");

    for(int i=0; i<ISOTOPES; i++){
        tempest = "\n%d %s Y=%7.3e X=%7.3e F+Sum=%7.3e ";
        tempest += "F-Sum=%7.3e dY/dt=%+7.3e dX/dt=%+7.3e";
        printf(Utilities::stringToChar(tempest), 
               i, 
               isotope[i].getLabel(), 
               isotope[i].getY(), 
               isotope[i].getX(),
               isotope[i].getfplus(),     // or FplusSum[i],
               isotope[i].getfminus(),    // or FminusSum[i]
               isotope[i].getdYdt(),
               isotope[i].getdXdt()
        );
    }

    printf("\n\n");
    
    
    
    // ------------------------------------------------------------
    // --- Perform some optional tests of various functions ---
    // ------------------------------------------------------------
    
    if(showFunctionTests==1){
    
        printf("\n\n-- TEST OF SOME FUNCTIONS --\n");
        
        // Demonstration of some gsl reaction vectors
        
        gsl_vector *rv1 = gsl_vector_alloc (ISOTOPES);
        gsl_vector *rv2 = gsl_vector_alloc (ISOTOPES);
        gsl_vector *rv3 = gsl_vector_alloc (ISOTOPES);
        
        // Fill the vectors with values for components
        for (int i = 0; i < ISOTOPES; i++){
            gsl_vector_set (rv1, i, (i+1)*3.0);
            gsl_vector_set (rv2, i, 1.0/((i+1)*3.0));
            gsl_vector_set (rv3, i, 1.0/((i+1)*3.0));
        }
        
        // Print values of vector components
        printf("\nExample: components of GSL vector rv1:");
        for (int i = 0; i < ISOTOPES; i++){
            printf ("\nrv1_%d = %8.5f", i, gsl_vector_get (rv1, i));
        }
        printf("\n");
        
        // As test, set field values for the Species object isotope[0] and read them back
        // using the array of Species objects isotope[i].
        
        printf("\nTest of set and get functions in class Species using arrays:");
        char stg1[5] = {'1','2','C'};
        isotope[0].setisoLabel(stg1);
        isotope[0].setZ(6);
        isotope[0].setN(6);
        isotope[0].setA(12);
        isotope[0].setY(0.12);
        isotope[0].setM(0.21);
        
        printf("\n%s Z=%d N=%d A=%d Y=%g massExcess=%g\n", 
            isotope[0].getLabel(), isotope[0].getZ(), 
            isotope[0].getN(), isotope[0].getA(), 
            isotope[0].getY(), isotope[0].getM()
        );
        
        // Now set field values for the Species object isotope[1] and read them back
        // using pointers instead.  Set Species pointer to address of Species object 
        // isotope[1]
        
        SpeciesPtr = &isotope[1];
        
        printf("\nTest of set and get functions in class Species using pointers:");
        char stg2[5] = {'1','6','O'};
        
        // Use pointers to execute set() functions of Species object isotope[1]
        SpeciesPtr->setisoLabel(stg2);
        SpeciesPtr->setZ(8);
        SpeciesPtr->setN(8);
        SpeciesPtr->setA(16);
        SpeciesPtr->setY(0.13);
        SpeciesPtr->setM(0.31);
        
        // Use pointers to execute the getX() functions of Species object isotope[1]
        char tlabel[5];
        for(int k=0; k<5; k++){
            tlabel[k] = SpeciesPtr->getLabel(k);  // 2nd form of overloaded getLabel function
        }
        int Z2 = SpeciesPtr->getZ();
        int N2 = SpeciesPtr->getN();
        int A2 = SpeciesPtr->getA();
        double Y2 =  SpeciesPtr->getY();
        double M2 = SpeciesPtr->getM();
        printf("\n%s Z=%d N=%d A=%d Y=%g massExcess=%g\n", tlabel, Z2, N2, A2, Y2, M2);
        
        // As a test, set and get some fields of the Reaction object reaction [] using both
        // array notation and pointer notation.
        
        string str1 = "Now is";
        int rind = 3;
        reaction[0].setreacIndex(rind);
        int test1 = reaction[0].getreacIndex();
        cout << "\nTest of setting and getting fields of Reaction object reaction[] using arrays\n";
        cout << "reaction[0].reacIndex=" << test1 << endl;
        cout << "\nTest of setting and setting getting fields of Reaction object reaction[] with pointers\n";
        ReactionPtr = &reaction[0];
        ReactionPtr->setreacIndex(4);
        (ReactionPtr+1)->setreacIndex(5);
        cout << "Reaction index for reaction[0] is " << ReactionPtr->getreacIndex() <<
        "; reaction index for reaction[1] is " << (ReactionPtr+1)->getreacIndex() << endl;
        
        // Test of utility Utilities::returnNetIndexZN(Z,N)
        int testZ = 6;
        int testN = 6;
        int netindy = Utilities::returnNetIndexZN(testZ, testN);
        printf("\nTEST utility returnNetIndexZN(%d,%d):\n", testZ, testN);
        if(netindy < 0){
            printf("\nERROR:Species Z=%d N=%d not in network\n",testZ, testN);
        } else {
        printf("index=%d %s Z=%d N=%d\n",
            netindy,isoLabel[netindy], Z[netindy], N[netindy]);
        }
        
        // Test of Utilities::returnNetIndexSymbol(symbol)
        char testLabel[5] = "16O";
        int tester = Utilities::returnNetIndexSymbol(testLabel);
        printf("\nTEST utility returnNetIndexSymbol(%s):\n",testLabel);
        if(tester < 0){
            printf("Error: Species %s not in network\n",testLabel);
        } else {
        printf("index=%d %s Z=%d N=%d\n",
            tester,testLabel,Z[tester],N[tester]);
        }
        
        // Test of Utilities::isInNet(Z,N)
        bool isIt;
        int testz=6;
        int testn=6;
        isIt = Utilities::isInNet(testz,testn);
        printf("\nTEST Utilities::isInNet(Z,N):\nZ=%d N=%d %s",
            testz,testn,isIt ? "true" : "false");
        printf("\n");
        
        // Test of Utilities::minimumOf(i, j) for two integers
        int ti=8;
        int tj=4;
        printf("\nTEST Utilities::minimumOf(int, int):");
        printf("\n%d is the minimum of %d and %d\n", Utilities::minimumOf(ti, tj), ti, tj);
        
        // Test of utility Utilities::maximumOf (x, y) for two doubles
        double tii = -2.1;
        double tjj = -3.4;
        printf("\nTEST Utilities::maximumOf(double, double):");
        printf("\n%g is the maximum of %g and %g\n\n", 
            Utilities::maximumOf(tii, tjj), tii, tjj);
        
        // Test of Utilities::stringToChar(string)
        printf("TEST Utilities::stringToChar(string) to convert string to Char array:\n");
        string ss = "Now is the time";
        printf("Char array = %s\n\n", Utilities::stringToChar(ss));
        
        // Test of static method ReactionVector::compareGSLvectors to 
        // compare two GSL vectors. Returns 0 if not equal, 1 if equal, and
        // 2 if one vector is the negative of the other. Arguments
        // of compareGSLvectors are pointers to the two GSL vectors.
        
        int indy1 = 4;
        int indy2 = 6;
        printf("TEST compareGSLvectors() in class ReactionVector\n");
        int check = ReactionVector::compareGSLvectors(rvPt+indy1, rvPt+indy2);
        if(check==0){
            printf("Reaction vectors rv[%d] and rv[%d] are not equal: check=%d\n", 
                indy1, indy2, check);
        } else if (check==1){
            printf("Reaction vectors rv[%d] and rv[%d] are equal: check=%d\n", 
                indy1, indy2, check); 
        } else if (check==2){
            printf("Reaction vectors rv[%d] and -rv[%d] are equal: check=%d\n", 
                indy1, indy2, check);
        } 
        
        // Test of eulerUpdate(double FplusSum, double FminusSum, double Y, double dt)
        // and asymptoticUpdate(double Fplus, double Fminus, double Y, double dt)
        
        // Forward Euler
        printf("\nTEST of forward Euler updater\n");
        double fplussum = 801.3;
        double fminussum = 800.0;
        double yy = 0.22;
        double dtt = 0.0001;
        double Yupdate = Integrate::eulerUpdate(fplussum, fminussum, yy, dtt);
        printf("\nYupdate = %9.5e\n", Yupdate);
        
        // Asymptotic
        printf("\nTEST of asymptotic updater\n");
        double fplus = 901.3;
        double fminus = 900.0;
        yy = 0.21;
        dtt = 0.001;
        Yupdate = Integrate:: asymptoticUpdate(fplus, fminus, yy, dtt);
        printf("\nYupdate = %9.5e\n", Yupdate);
        
        // Test of checkAsy(double Fminus, double Y, double dt)
        printf("\nTEST of check for asymptotic condition\n");
        fminus = 2.01e6;
        yy = 0.20;
        dtt = 1.0e-7;
        bool btest = Integrate::checkAsy(fminus, yy, dtt);
        if(btest){
            printf("\nIsotope is asymptotic since ck>1\n");
        } else {
            printf("\nIsotope is NOT asymptotic since ck<1\n");
        }
        
        // Test of CPU timer by executing a long, pointless loop
        Utilities::testTimerCPU();
    
    }        // End display of test functions if showFunctionTests==1

   
    // Free allocated memory
    
    free(Fplus);
    free(Fminus);
    free(FplusFac);
    free(FminusFac);
    free(FplusSum);
    free(FminusSum);
    free(FplusMin);
    free(FplusMax);
    free(FminusMin);
    free(FminusMax);
    free(FplusIsotopeCut);
    free(FminusIsotopeCut);
    free(MapFplus);
    free(MapFminus);
    free(numFluxPlus);
    free(numFluxMinus);
    free(tempInt1);
    free(tempInt2);
    free(FplusIsotopeIndex);
    free(FminusIsotopeIndex);
<<<<<<< HEAD
=======
    free(RG);
>>>>>>> 0c54b279
    gsl_vector_free(abundances);
    gsl_matrix_free(fluxes);
    
}  // End of main routine



/* Function readNetwork to read the network data file line by line, with the filename as argument.
 * This file is expected to have 4 lines per isotope with the line structure
 *	 isotopeSymbol A  Z  N  Y  MassExcess
 *	 pf00 pf01 pf02 pf03 pf04 pf05 pf06 pf07
 *	 pf10 pf11 pf12 pf13 pf14 pf15 pf16 pf17
 *	 pf20 pf21 pf22 pf23 pf24 pf25 pf26 pf27
 * where isotopeSymbol is an isotope label, A=Z+N is the atomic mass number, Z is the proton number, 
 * N is the neutron number, Y is the current abundance, MassExcess is the mass
 * excess in MeV, and the pf are 24 values of the partition function for that isotope at
 * different values of the temperature that will form a table for interpolation in temperature.
 * The assumed 24 values of the temperature for the partition function table are in array Tpf:
 * { 0.1, 0.15, 0.2, 0.3, 0.4, 0.5, 0.6, 0.7, 0.8, 0.9, 1.0, 1.5, 2.0, 2.5, 3.0, 3.5, 4.0, 
 * 4.5, 5.0, 6.0, 7.0, 8.0, 9.0, 10.0 } in units of 10^9 K.
 * All fields on a line are separated by a blank space and there is no whitespace in the isotopeSymbol.
 * The type signature of these four lines corresponding to a single isotope is
 *	string int int int double double
 *	double double double double double double double double
 *	double double double double double double double double
 *	double double double double double double double double
 * Here is an example for two isotopes:
 * 
 * ca40 40 20 20 0.0 -34.846
 * 1.0 1.0 1.0 1.0 1.0 1.0 1.0 1.0
 * 1.0 1.0 1.0 1.0 1.0 1.0 1.0 1.0
 * 1.0 1.0 1.0 1.01 1.04 1.09 1.2 1.38
 * ti44 44 22 22 0.0 -37.548
 * 1.0 1.0 1.0 1.0 1.0 1.0 1.0 1.0
 * 1.0 1.0 1.0 1.0 1.01 1.03 1.08 1.14
 * 1.23 1.35 1.49 1.85 2.35 3.01 3.86 4.94
 * 
 * A file with this format is written from the Java code to the file output/CUDAnetwork.inp using the
 * Java stream toCUDAnet.
 *	
 */

void readNetwork (char *fileName){
    char line[60];
    char isoSymbol[5];
    int z, n, a;
    double y, mass;
    double pf0, pf1, pf2, pf3, pf4, pf5, pf6, pf7;
    
    // Open a file for reading  
    fr = fopen (fileName, "r");
    
    // Exit if the file doesn't exist or can't be read
    if( fr == NULL ){
        printf ("*** File Input Error: No readable file named %s\n",fileName);
        exit(1) ;
    }
    
    // Read in the file line by line
    
    int isoIndex = -1;
    int isoSubIndex = 3;
    
    if(displayInput==1) printf("\n--- Read in network and partition function ---\n");
    
    // Read lines until NULL encountered. Lines can contain up to 60 characters
    
    while(fgets(line, 60, fr) != NULL){
        isoSubIndex ++;
        if(isoSubIndex == 4){
            isoSubIndex = 0;
            isoIndex ++;
            
            // Read 1st line
            sscanf (line, "%s %d %d %d %lf %lf", isoSymbol, &a, &z, &n, &y, &mass);
            
            if(displayInput == 1){
                printf("\n%s %d %d %d %f %f\n", isoSymbol, a, z, n, y, mass);
            }
            
            // Write data in 1st line to the Species object isotope[]
            
            isotope[isoIndex].setisoIndex(isoIndex);
            isotope[isoIndex].setisoLabel(isoSymbol);
            isotope[isoIndex].setZ(z);
            isotope[isoIndex].setN(n);
            isotope[isoIndex].setA(a);
            isotope[isoIndex].setY(y);
            isotope[isoIndex].setM(mass);
            
        } else {             // line contains partition function entries
            
            // Scan and parse a partition function line. 
            sscanf (line, "%lf %lf %lf %lf %lf %lf %lf %lf", &pf0, &pf1, &pf2, &pf3, 
                    &pf4, &pf5, &pf6, &pf7);
            
            if(displayInput == 1){
                printf("%f %f %f %f %f %f %f %f\n", pf0, pf1, pf2, pf3, pf4, pf5, pf6, pf7);
            }
            
            // Store the 24 partition function table values in Species object isotope[]
            
            int tin = isoSubIndex-1;
            
            // Set Species pointer to address of Species object isotope[isoIndex]
            SpeciesPtr = &isotope[isoIndex];
            
            SpeciesPtr->setpf(8*(tin), pf0);
            SpeciesPtr->setpf(8*(tin)+1, pf1);
            SpeciesPtr->setpf(8*(tin)+2, pf2);
            SpeciesPtr->setpf(8*(tin)+3, pf3);
            SpeciesPtr->setpf(8*(tin)+4, pf4);
            SpeciesPtr->setpf(8*(tin)+5, pf5);
            SpeciesPtr->setpf(8*(tin)+6, pf6);
            SpeciesPtr->setpf(8*(tin)+7, pf7);
        }
        
        // Normally numberSpecies = ISOTOPES, but numberSpecies counts the 
        // actual number of reactions read in.
        
        numberSpecies = isoIndex + 1;   
    }
    
}    // End of function readNetwork (char *fileName)



/* Function to read rate parameter data file line by line, with filename as argument.
 * This file is expected to have one reaction per line with the line structure
 *    p0 p1 p2 p3 p4 p5 p6 reactionLabel
 * where the pn are the values of the 7 Reaclib parameters for a reaction,
 * reactionLabel is a label for the reaction that must contain no whitespace, and
 * all fields on a line are separated by a blank space.
 */

void readLibraryParams (char *fileName)
{
    char line[120];
    char rlabel[LABELSIZE];
    double p0, p1, p2, p3, p4, p5, p6, q, sf;
    int i0, i1, i2, i3, i4, i5, i6, i7;
    int ii[6];
    double tempp[7];
    int tempZN[4] = {-1, -1, -1, -1};
    
    // Open a file for reading  
    fr = fopen (fileName, "r");
    
    // Exit if the file doesn't exist or can't be read
    if( fr == NULL ){
        printf ("*** File Input Error: No readable file named %s\n", fileName);
        exit(1) ;
    }
    
    /* 
     * Read in the file line by line and parse into variables.  The expected
     * structure of each line is
     *     double double double double double double double string
     * each separated by a space, with no whitespace in the string.
     * (See http://stackoverflow.com/questions/2854488/reading-a-string-with-spaces-with-sscanf
     * for how to read string with spaces.)
     */
    
    int n = -1;
    int subindex = -1;
    
    if(displayInput == 1) printf("\n--- READ IN REACTIONS DATA---");
    
    // Read lines until NULL encountered. Lines can contain up to 120 characters.  In the
    // data file each reaction has 8 lines of entries.  The counter n holds the reaction number
    // and the counter subindex holds the line number for the current reaction.  The 
    // switch(subindex) determines which line we are reading (0-7) for a given reaction labeled by n.
    
    while(fgets(line, 120, fr) != NULL) {
        subindex ++;
        switch(subindex){
            
            case 0:   // 1st line
                
                n++;
                sscanf (line, "%s %d %d %d %d %d %d %d %lf %lf %d", rlabel, &i0, &i1, &i2, &i3, &i4, &i5, &i6, 
                        &sf, &q, &i7);
                
                // Store in the Reaction class instance reaction[n]
                ReactionPtr = &reaction[n];
                ReactionPtr->setreacIndex(n);
                ReactionPtr->setreacString(rlabel);   // Reaction setter will also fill reacLabel in main
                ReactionPtr->setreacGroupClass(i0);   // Reaction setter will also fill RGclass[] in main
                ReactionPtr->setRGmemberIndex(i1);    // Reaction setter will also fill RGMemberIndex[] in main
                ReactionPtr->setreacClass(i2);
                ReactionPtr->setnumberReactants(i3);  // Reaction setter will also fill NumReactingSpecies[] in main
                ReactionPtr->setnumberProducts(i4);   // Reaction setter will also fill NumProducts[] in main
                ReactionPtr->setisEC(i5);
                ReactionPtr->setisReverse(i6);
                ReactionPtr->setQ(q);
                ReactionPtr->setprefac(sf);
                ReactionPtr->setispeforward(i7);
                //isPEforward[n] = i7;
                
                if(displayInput == 1){
                    printf("\n\nReaction %d: ",n);
                    printf("%s reaclib=%d RG:(%s) RGclass=%d RGmemberIndex=%d",
                        reaction[n].getreacChar(), 
                        reaction[n].getreacIndex(),
                        reaction[n].getreacGroupChar(),
                        reaction[n].getreacGroupClass(), 
                        reaction[n].getRGmemberIndex());
                    printf("\n--------------------------------------------------------------------------------");
                    printf("\n%s %d %d %d %d %d %d %d %f %f", 
                        reacLabel[n], 
                        RGclass[n],
                        RGMemberIndex[n],
                        reaction[n].getreacClass(),
                        reaction[n].getnumberReactants(),
                        reaction[n].getnumberProducts(),
                        reaction[n].getisEC(),
                        reaction[n].getisReverse(),
                        reaction[n].getprefac(),
                        reaction[n].getQ()
                    );
                }
                
                break;
                
            case 1:    // 2nd line
                
                sscanf (line, "%lf %lf %lf %lf %lf %lf %lf", &p0, &p1, &p2, &p3, &p4, &p5, &p6);
                
                tempp[0] = p0;
                tempp[1] = p1;
                tempp[2] = p2;
                tempp[3] = p3;
                tempp[4] = p4;
                tempp[5] = p5;
                tempp[6] = p6;
                
                // Store in the Reaction class instance reaction[]
                ReactionPtr = &reaction[n];
                ReactionPtr->setp(tempp);
                
                if(displayInput == 1) printf("\n%f %f %f %f %f %f %f", 
                    reaction[n].getp(0),
                    reaction[n].getp(1),
                    reaction[n].getp(2),
                    reaction[n].getp(3),
                    reaction[n].getp(4),
                    reaction[n].getp(5),
                    reaction[n].getp(6)
                );
                
                break;
                
            case 2:    // 3rd line (Z of reactants)
                
                sscanf (line, "%d %d %d %d", &ii[0], &ii[1], &ii[2], &ii[3]);
                
                // Store in the Reaction class instance reaction[]
                ReactionPtr = &reaction[n];
                for(int i=0; i<4; i++){
                    tempZN[i] = -1;
                }
                for(int k=0; k<ReactionPtr -> getnumberReactants(); k++){
                    tempZN[k] = ii[k];
                }
                ReactionPtr -> setreactantZ(tempZN);    // Reaction setter also changes reacZ[][] in main
                
                if(displayInput == 1){
                    for(int mm=0; mm<NumReactingSpecies[n]; mm++) {
                        printf("\n  Reactant[%d]: Z=%d", mm, reacZ[n][mm]);
                    }
                }
                
                break;
                
            case 3:   // 4th line (N of reactants)
                
                sscanf (line, "%d %d %d %d", &ii[0], &ii[1], &ii[2], &ii[3]);
                
                // Store in the Reaction class instance reaction[]
                ReactionPtr = &reaction[n];
                for(int i=0; i<4; i++){
                    tempZN[i] = -1;
                }
                for(int k=0; k<ReactionPtr -> getnumberReactants(); k++){
                    tempZN[k] = ii[k];
                }
                ReactionPtr -> setreactantN(tempZN);   // Reaction setter also changes reacN[][] in main
                
                if(displayInput == 1){
                    for(int mm=0; mm<NumReactingSpecies[n]; mm++) {
                        printf("\n  Reactant[%d]: N=%d", mm, reacZ[n][mm]);
                    }
                }
                
                break;
                
            case 4:    // 5th line (Z of products)
                
                sscanf (line, "%d %d %d %d", &ii[0], &ii[1], &ii[2], &ii[3]);
                
                // Store in the Reaction class instance reaction[]
                ReactionPtr = &reaction[n];
                for(int i=0; i<4; i++){
                    tempZN[i] = -1;
                }
                for(int k=0; k<ReactionPtr -> getnumberProducts(); k++){
                    tempZN[k] = ii[k];
                }
                ReactionPtr -> setproductZ(tempZN);    // Reaction setter also changes prodZ[][] in main
                
                if(displayInput == 1){
                    for(int mm=0; mm<NumProducts[n]; mm++) {
                        printf("\n  Product[%d]: Z=%d", mm, prodZ[n][mm]);
                    }
                }
                
                break;
                
            case 5:    // 6th line (N of products)
                
                sscanf (line, "%d %d %d %d", &ii[0], &ii[1], &ii[2], &ii[3]);
                
                // Store in the Reaction class instance reaction[]
                ReactionPtr = &reaction[n];
                for(int i=0; i<4; i++){
                    tempZN[i] = -1;
                }
                for(int k=0; k<ReactionPtr -> getnumberProducts(); k++){
                    tempZN[k] = ii[k];
                }
                ReactionPtr -> setproductN(tempZN);    // Reaction setter also changes prodN[][] in main
                
                if(displayInput == 1){
                    for(int mm=0; mm<NumProducts[n]; mm++) {
                        printf("\n  Product[%d]: N=%d", mm, prodN[n][mm]);
                    }
                }
                
                break;
                
            case 6:    // 7th line (reactant species-vector index )
                
                sscanf (line, "%d %d %d %d", &ii[0], &ii[1], &ii[2], &ii[3]);
                
                // Store in the Reaction class instance reaction[]
                ReactionPtr = &reaction[n];
                for(int i=0; i<4; i++){
                    tempZN[i] = -1;
                }
                for(int k=0; k<ReactionPtr -> getnumberReactants(); k++){
                    tempZN[k] = ii[k];
                }
                ReactionPtr -> setreactantIndex(tempZN);   // setter also changes ReactantIndex[][] in main
                
                if(displayInput == 1){
                    for(int mm=0; mm<NumReactingSpecies[n]; mm++) {
                        printf("\n  ReactantIndex[%d]: N=%d", mm, ReactantIndex[n][mm]);
                    }
                }
                
                break;
                
            case 7:    // 8th line (product species-vector index)
                
                sscanf (line, "%d %d %d %d", &ii[0], &ii[1], &ii[2], &ii[3]);
                
                // Store in the Reaction class instance reaction[]
                ReactionPtr = &reaction[n];
                for(int i=0; i<4; i++){
                    tempZN[i] = -1;
                }
                for(int k=0; k<ReactionPtr -> getnumberProducts(); k++){
                    tempZN[k] = ii[k];
                }
                ReactionPtr -> setproductIndex(tempZN);    // setter also changes ProductIndex[][] in main
                
                if(displayInput == 1){
                    for(int mm=0; mm<NumProducts[n]; mm++) {
                        printf("\n  ProductIndex[%d]: N=%d", mm, ProductIndex[n][mm]);
                    }
                }
                
                subindex = -1;
                
                break;
                
        }

    }
    
    // Normally numberReactions=SIZE, but numberReactions counts the actual number of
    // reactions read in.
    
    numberReactions = n+1;
    
    printf("\n%d REACTIONS\n",numberReactions);
    
    fclose(fr);           // Close the file
    
}    // End of function readLibraryParams (char *fileName)



// Function to print out the network isotopes, mass excesses, and the entries in the 
// partition function table for each isotope.

void writeNetwork()
{
    printf("\n%d ISOTOPES IN NETWORK:\n\n",numberSpecies);
    printf("Index  Isotope   A   Z   N  Abundance Y  MassFrac X  MassXS(MeV)\n");
    for (int i=0; i<numberSpecies; i++){
        printf("%5d %8s %3d %3d %3d  %8.5e   %9.6f   %10.5f\n",  
               i, isoLabel[i], AA[i], Z[i], N[i], 
               Y[i], X[i], massExcess[i]);
    }
    
    // Print out partition function table from isotope[]
    
    printf("\n\nPARTITION FUNCTION TABLE from Species object isotope[]:\n");
    printf("\n T9 = ");
    for(int k=0; k<24; k++){
        printf("%4.2f ", isotope[0].getTpf(k));
    }
    for(int i=0; i<ISOTOPES; i++){
        printf("\n");
        printf("%-5s ",isotope[i].getLabel());
        for(int j=0; j<24; j++){
            printf("%4.2f ", isotope[i].getpf(j)); 
        }
    }
    printf("\n\n");
    
}   // End of function writeNetwork()


// Function to print out all the rates. The label can be used to distinguish cases
// if called more than once.

void  writeRates(char *label)
{
    printf("\n\nCOMPUTED RATES (%s):\n\n", label);
    for (int i=0; i<numberReactions; i++){
        printf("%d %s rate=%6.3e Rate=%6.3e Y1=%6.3e Y2=%6.3e Y3=%6.3e Q=%5.3f Prefac=%6.3e Reactants=%d\n",
            i, reaction[i].getreacChar(),  
            Rate[i]/reaction[i].getprefac(), Rate[i], 
            Y[reaction[i].getreactantIndex(0)],   
            Y[reaction[i].getreactantIndex(1)],
            Y[reaction[i].getreactantIndex(2)], 
            reaction[i].getQ(), 
            reaction[i].getprefac(), 
            reaction[i].getnumberReactants());
    }
    
}    // End of function writeRates(char *label)


// Helper function that can be called from another class to set some fields
// in the Reaction objects reaction[].

void setRG(int index, int RGclass, int RGindex){
    reaction[index].setreacGroupClass(RGclass);
    reaction[index].setrgindex(RGindex);
}


// Helper function that can be called from another class to set some fields
// in the ReactionGroup objects RG[].

void assignRG(){
    
    printf("\n\n\nPOPULATING RG[] OBJECT FIELDS\n");
    
    for(int i=0; i<numberRG; i++){   // Loop over RGs
        RG[i] = ReactionGroup(i);
        printf("\nRG = %d", RG[i].getRGn());
        int rgindex = -1;
        for(int j=0; j<SIZE; j++){   // Loop over members of each RG
            if(RGindex[j] == i){
                rgindex ++;          // Index for member reactions in RG
                RG[i].setmemberReactions(rgindex, j);
                RG[i].setrgclass(RGclass[j]);
                RG[i].setisForward(rgindex, isPEforward[j] );
                RG[i].setRGarrayIndex(i);
                RG[i].setniso(RGclass[j]);
                
                int ck1 = RG[i].getmemberReactions(rgindex);  //reacIndex of member reaction in RG[]
                RG[i].setnumberReactants(rgindex, reaction[ck1].getnumberReactants());
                RG[i].setnumberProducts(rgindex, reaction[ck1].getnumberProducts());
                
//                 printf("\n\n +++rgindex=%d numberReactants=%d numberProducts=%d\n", 
//                     rgindex, 
//                     RG[i].getnumberReactants(rgindex),
//                     RG[i].getnumberProducts(rgindex)
//                 );
                
                int upper1 = reaction[ck1].getnumberReactants();
                int indy;
                
                // Loop over reactant isotopes
                
                for(int k=0; k<upper1; k++){
                    indy = reaction[ck1].getreactantIndex(k);
                    RG[i].setreactantIsoIndex(k, indy);
                    RG[i].setisoindex(k, indy);
                    RG[i].setisoZ(k, Z[indy]);
                    RG[i].setisoN(k, N[indy]);
                    RG[i].setisoA(k, AA[indy]);
                    RG[i].setisolabel(k, isoLabel[RG[i].getisoindex(k)]);
//                     printf("\n@@@ Reactants: k=%d isoindex=%d %s",
//                            k, RG[i].getisoindex(k), RG[i].getisolabel(k)
//                     );
                    
                    //printf("\n\n@@@ k=%d %s", k, RG[i].getisolabel(k));
                    
//                    printf("\n@@@ Reactant k=%d indy=%d Z=%d N=%d A=%d isoindex=%d\n", 
//                           k, indy, 
//                           RG[i].getisoZ(k), 
//                           RG[i].getisoN(k),
//                           RG[i].getisoA(k),
//                           RG[i].getisoindex(k)
//                    );
                }
                
                // Loop over product isotopes

                int upper2 = reaction[ck1].getnumberProducts();
                for(int k=0; k<upper2; k++){
                    indy = reaction[ck1].getproductIndex(k);
                    RG[i].setproductIsoIndex(k, indy);
                    RG[i].setisoindex(k+upper1, indy);
                    
                    RG[i].setisoZ(k+upper1, Z[indy]);
                    RG[i].setisoN(k+upper1, N[indy]);
                    RG[i].setisoA(k+upper1, AA[indy]);
                    
                    RG[i].setisolabel(k+upper1, isoLabel[RG[i].getisoindex(k+upper1)]);
//                     printf("\n@@@ Products: k=%d isoindex=%d %s",
//                            k, RG[i].getisoindex(k+upper1), RG[i].getisolabel(k+upper1)
//                     );
                    
//                     printf("\n@@@ Product k=%d indy=%d Z=%d N=%d A=%d isoindex=%d\n", 
//                            k+RG[i].getnumberReactants(rgindex), indy, 
//                            RG[i].getisoZ(k+upper1), 
//                            RG[i].getisoN(k+upper1),
//                            RG[i].getisoA(k+upper1),
//                            RG[i].getisoindex(k+upper1)
//                     );
                }
                
                RG[i].setreacString(rgindex, reaction[ck1].getreacString());
                
                printf("\nreacIndex=%d niso=%d memberIndex=%d %s RGclass=%d isForward=%d", 
                    RG[i].getmemberReactions(rgindex),
                    RG[i].getniso(),
                    rgindex,
                    RG[i].getreacString(rgindex),  
                    RG[i].getrgclass(),
                    RG[i].getisForward(rgindex)
                );
            }
            
        }
        
        RG[i].setnumberMemberReactions(rgindex+1);
        printf("\nMember reactions = %d\n", RG[i].getnumberMemberReactions());
    }
}       // End function assignRG()


// Helper function that can be called from another class to set field
// in the Species objects isotope[].

void setSpeciesfplus(int index, double fp){
    isotope[index].setfplus(fp);
}

// Helper function that can be called from another class to set field
// in the Species objects isotope[].

void setSpeciesfminus(int index, double fp){
    isotope[index].setfminus(fp);
}

// Helper function that can be called from another class to set field
// in the Species objects isotope[].

void setSpeciesdYdt(int index, double dydt){
    isotope[index].setdYdt(dydt);
}<|MERGE_RESOLUTION|>--- conflicted
+++ resolved
@@ -258,10 +258,9 @@
 int* tempInt1;
 int* tempInt2;
 
-<<<<<<< HEAD
 gsl_matrix *fluxes;
 gsl_vector *abundances;
-=======
+
 string tempest;   // Utility string to hold temporary quantities
 
 
@@ -318,9 +317,6 @@
 
 gsl_matrix *fluxes;
 gsl_vector *abundances;
-
-
->>>>>>> 0c54b279
 
 /* Class Utilities to hold utility useful utility functions.  Functions are
  * declared static so that they can be invoked without having to instantiate
@@ -3216,10 +3212,7 @@
     free(tempInt2);
     free(FplusIsotopeIndex);
     free(FminusIsotopeIndex);
-<<<<<<< HEAD
-=======
     free(RG);
->>>>>>> 0c54b279
     gsl_vector_free(abundances);
     gsl_matrix_free(fluxes);
     
