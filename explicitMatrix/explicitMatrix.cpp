/*
 * Code explicitMatrix.cpp to implement explicit algebraic integration of astrophysical 
 * thermonuclear networks. Execution assuming use of Fedora Linux and GCC compiler: Compile with
 * 
 *     gcc explicitMatrix.cpp -o explicitMatrix -lgsl -lgslcblas -lm -lstdc++
 * 
 * [may need to install gsl-devel development package (on Fedora this required
 * dnf install gsl-devel-2.4-8.fc30.x86_64) if it can't find gsl headers in the compile.]
 * In this compile command the -o specifies thse name of the executable created in the
 * compile,the -lgsl flag links to GSL libraries,the -lgslcblas flag
 * links to GSL BLAS libraries,the -lm flag may be required in GCC Linux to get the 
 * math.h header to work for defining powf,expf,logf,...,(see https://
 * www.includehelp.com/c-programming-questions/error-undefined-reference-to-pow-in-linux.aspx)
 * and lstdc++ is the link flag specifying the C++ compiler to use. If you plan to use
 * the GDB debugger,add a -g flag:
 * 
 *     gcc explicitMatrix.cpp -o explicitMatrix -lgsl -lgslcblas -lm -lstdc++ -g
 * 
 * Resulting compiled code can be executed with
 * 
 *     ./explicitMatrix | tee temp.txt
 * 
 * where | tee temp.txt is unix shell script outputting to screen and also piping to a file temp.txt. 
 * If using GDB debug mode,set the -g flag as above for the compiler and execute in debug mode with
 * 
 *      gdb explicitMatrix | tee debug.out
 * 
 * Further information about using GDB may be found in the directory DEBUGGER.
 * 
 * Memory checks with valgrind:
 * 
 * valgrind --leak-check=full --track-origins=yes --show-leak-kinds=all ./explicitMatrix 2>&1 | tee valgrind_out.txt
 * 
 * Execution for other Linux systems,or Mac or PC, will depend on the C/C++ compiler installed on 
 * your machine but should be similar to above.
 *  
 * ----------------------------------
 * To set up a specific calculation:
 * ----------------------------------
 * 
 * 1. Change values of ISOTOPES and SIZE.
 * 2. Change input files for networkFile and rateLibraryFile.
 * 3. Change doASY,doQSS,and doPE to choose Asy,Asy+PE,QSS,QSS+PE options.
 * 4. Change control parameters like stop_time,massTol,...
 * 5. Change species to be plotted output mask plotXlist[] in plotFileSetup().
 * 6. Change values of T9_start and rho_start if constant T and rho (hydroProfile=false).
 * 7. If using hydro profile: hydroProfile=true,set HydroFile[],set maxHydroEntries,
 *    choose true or false for plotHydroProfile
 * ----------------------------------
 * 
 * 
 * AUTHORS:
 * ---------------
 * Nick Brey
 * Ashton DeRousse
 * Adam Cole
 * Raghav Chari
 * Mike Guidry
 * ----------------
 */


#include <stdio.h>
#include <iostream>
#include <fstream>
#include <iostream>
#include <stdlib.h>
#include <time.h>
#include <math.h>
#include <string.h>
#include <stdbool.h>
#include <ctime>
#include <gsl/gsl_matrix.h>
#include <gsl/gsl_vector.h>
#include <gsl/gsl_blas.h>
#include <mcheck.h>        // Memory debugging

using namespace std;
using std::string;

// Define some CPU timing utilities. Usage:
//
//     START_CPU;
//     ... code to be timed ...
//     STOP_CPU;
//     PRINT_CPU
//
// These may be used to time CPU processes.

clock_t startCPU,stopCPU;
#define START_CPU if ((startCPU=clock())==-1) {printf("Error calling clock"); exit(1);}
#define STOP_CPU if ((stopCPU=clock())==-1) {printf("Error calling clock"); exit(1);}
#define PRINT_CPU (printf("Timer: %7.4e sec used",(double)(stopCPU-startCPU)/CLOCKS_PER_SEC));
#define FPRINTF_CPU (fprintf(pFile,"in %7.4e seconds\n",(double)(stopCPU-startCPU)/CLOCKS_PER_SEC));
#define FPRINTF_CPU2 (fprintf(pFile2,"in %7.4e seconds\n",(double)(stopCPU-startCPU)/CLOCKS_PER_SEC));
#define FPRINTF_CPU3 (fprintf(plotfile1,"in %7.4e seconds\n",(double)(stopCPU-startCPU)/CLOCKS_PER_SEC));
#define FPRINTF_CPU4 (fprintf(plotfile2,"in %7.4e seconds\n",(double)(stopCPU-startCPU)/CLOCKS_PER_SEC));
#define FPRINTF_CPUD (fprintf(pFileD,"in %g seconds\n",(double)(stopCPU-startCPU)/CLOCKS_PER_SEC));
#define PRINT_CPU_TEST (printf("\nTimer Test: %g ms used by CPU\n",1000*(double)(stopCPU-startCPU)/CLOCKS_PER_SEC));  

// Function signatures:

void devcheck(int);
void readLibraryParams(char *);
void readNetwork(char *);
void readhydroProfile(char *);
void writeNetwork(void);
void writeRates(char *);
void writeAbundances(void);
void setRG(int,int,int);
void setSpeciesfplus(int,double);
void setSpeciesfminus(int,double);
void setSpeciesdYdt(int,double);
void assignRG(void);
void getmaxdYdt(void);
void restoreEquilibriumProg(void);
void evolveToEquilibrium(void);
bool isoIsInRG(int,int);
void computeReactionFluxes();
void updateTheFluxes();
void updateY0(void);
void showY(void);
void showParameters(void);
double dE_halfstep(void);
void sumFplusFminus(void);
void restoreBe8(void);
void plotFileSetup(void);
void toPlotNow(void);

// void mtrace(void);     // Memory debugging
// void muntrace(void);   // Memory debugging


/*
 * ------------------------------------------------------------------------------------------
 * SOME SAMPLE NETWORKS:
 * 
 * Network   ISOTOPES     SIZE     networkFile[]               rateLibraryFile[]
 * 3=alpha          3        8     data/network_3alpha.inp     data/rateLibrary_3alpha.data
 * 4-alpha          4       14     data/network_4alpha.inp     data/rateLibrary_4alpha.data
 * alpha           16       48     data/network_alpha.inp      data/rateLibrary_alpha.data
 * pp               7       28     data/network_pp.inp         data/rateLibrary_pp.data
 * main cno         8       22     data/network_cno.inp        data/rateLibrary_cno.data
 * full cno        16      134     data/network_cnoAll.inp     data/rateLibrary_cnoAll.data
 * 48              48      299     data/network_48.inp         data/rateLibrary_48.data
 * 70(C-O)         70      598     data/network_70.inp         data/rateLibrary_70.data
 * 70(4He)         70      598     data/network_70_alpha.inp   data/rateLibrary_70.data
 * 116            116     1135     data/network_116.inp        data/rateLibrary_116.data
 * nova134        134     1566     data/network_nova134.inp    data/rateLibrary_nova134.data
 * 150 (12C-16O)  150     1604     data/network_150.inp        data/rateLibrary_150.data
 * 150 (solar)    150     1604     data/network_150_solar.inp  data/rateLibrary_150.data
 * 194            194     2232     network_194.inp             data/rateLibrary_194.data
 * 268            268     3175     network_268.inp             data/rateLibrary_268.data
 * 365 (12C-16O)  365     4395     data/network_365.inp        data/rateLibrary_365.data
 * 365 (solar)    365     4395     data/network_365_solar.inp  data/rateLibrary_365.data
 * tidalSN_alpha   16       48     data/network_alpha_he4.inp  data/rateLibrary_alpha.data
 * ------------------------------------------------------------------------------------------
 */


//  SIZE defines the number of reactions to be calculated. ISOTOPES defines the number 
//  of isotopes in each network.  These sizes are hardwired for now but eventually we may want 
//  to read them in and assign them dynamically.

#define ISOTOPES 134                  // Max isotopes in network (e.g. 16 for alpha network)
#define SIZE 1566                     // Max number of reactions (e.g. 48 for alpha network)

#define plotSteps 300                 // Number of plot output steps
#define LABELSIZE 35                  // Max size of reaction string a+b>c in characters
#define PF 24                         // Number entries partition function table for isotopes
#define THIRD 0.333333333333333
#define TWOTHIRD 0.66666666666667
#define ECON 9.5768e17                // Convert MeV/nucleon/s to erg/g/s
#define LOG10 0.434294481903251       // Conversion natural log to log10
#define MEV 931.494                   // Conversion of amu to MeV
#define GZ 1.0e-24                    // Constant to ensure 1/max(num,GZ) never divides by 0

#define unitd static_cast<double>(1.0)  // Constant double equal to 1
#define zerod static_cast<double>(0.0)  // Constant double equal to 0

// File pointers for diagnostics output. Corresponding filenames declared 
// at top of main.

FILE *pFileD;
FILE *pfnet;

// Filename for network + partition function input.  The file output/CUDAnet.inp
// output by the Java code through the stream toCUDAnet has the expected format 
// for this file. Standard filenames for test cases are listed in table above.

char networkFile[] = "data/network_nova134.inp";

// Filename for input rates library data. The file rateLibrary.data output by 
// the Java code through the stream toRateData has the expected format for this 
// file.  Standard filenames for test cases are listed in table above.

char rateLibraryFile[] = "data/rateLibrary_nova134.data";

// Whether to use constant T and rho (hydroProfile false),in which case a
// constant T9 = T9_start and rho = rho_start are used,or to read
// in a hydrodynamical profile of T and rho versus time (hydroProfile true),
// in which case the file to be read in is specified by the character variable 
// hydroFile[].

bool hydroProfile = true; 

// Filename for input file containing a hydro profile in temperature
// and density that is used if hydroProfile = true. Sample hydro profile 
// files included in the data subdirectory are
//
//    data/torch47Profile.data         // Very hot Type Ia supernova zone
//    data/nova125DProfile.inp         // Representative zone in nova explosion
//    data/tidalSNProfile_100.inp      // Zone in tidal supernova explosion
//
// Use SplineInterpolator to interpolate in table read in. If hydroProfile and 
// plotHydroProfile are true,the hydro profile used for the temperature and 
// density in the calculation is also output to the file gnu_out/hydroProfile.out
// in format suitable for gnuplot.

<<<<<<< HEAD
=======
//char hydroFile[] = "data/hydroProfile.out";
>>>>>>> 45e534da
char hydroFile[] = "data/nova125DProfile_400.inp";
//char hydroFile[] = "data/rosswog.profile";

// Control output of hydro profile (if one is used) to plot file.

static const bool plotHydroProfile = true;

const static int maxHydroEntries = 403; // Max entries hydro profile
//const static int maxHydroEntries = 2622; // Max entries hydro profile

// Control printout of flux data (true to print,false to suppress).
// Lots of data,so most useful for small networks.
 
static const bool plotFluxes = false;

// Plot output controls and file pointers

static const int maxPlotIsotopes = 134;    // Number species output to plot files
int plotXlist[maxPlotIsotopes];           // Array of species indices to plot

FILE * plotfile1;
FILE * plotfile2;
FILE * plotfile3;
FILE * plotfile4;

// Control flags for diagnostic output to file pointed to by *pFileD

bool showAddRemove = true;  // Show addition/removal of RG from equilibrium

// Control which explicit algebraic approximations are used. Eventually
// this should be set from a data file. To use asymptotic set doASY true
// (which toggles doQSS to false). To use quasi-steady-state (QSS),set 
// doASY false (which toggles doQSS to true). doPE can be true or false 
// with either Asymptotic or QSS. The boolean showPE allows display of the number
// of reaction groups (RG) that would be in equilibrium if PE approximation were
// being implemented. It is true only if Asy or QSS,but PE not being
// implemented.

bool doASY = true;           // Whether to use asymptotic approximation
bool doQSS = !doASY;         // Whether to use QSS approximation 
bool doPE = false;            // Implement partial equilibrium also
bool showPE = !doPE;         // Show RG that would be in equil if doPE=false

string intMethod = "";       // String holding integration method
string ts;                   // Utility string

// Temperature and density variables. Temperature and density can be
// either constant,or read from a hydro profile as a function of time.

double T9;                   // Current temperature in units of 10^9 K
double rho;                  // Current density in units of g/cm^3

// Energy variables (from Q values)

double ERelease;              // Total energy released
double dERelease;             // Energy released per unit time
double netdERelease;          // Energy released in timestep

// Partition function controls. If dopf = true,reaction rates are
// corrected by temperature-dependent partition functions.  However
// partition function factors differ from 1 only at high temperature
// so we only implement partition function corrections if T9 > pfCut9,
// where pfCut9 is a cutoff temperature in units of T9. Typically in
// realistic calculation we would choose dopf = true and pfCut9 = 1.0.

bool dopf = false;
double pfCut9 = 1.0;

// Array to hold whether given species satisfies asymptotic condition
// True (1) if asyptotic; else false (0).

bool isAsy[ISOTOPES];
double asycheck;              // Species asymptotic if asycheck > 1.0

// Whether isotope part of any RG in partial equilibrium this timestep

bool isotopeInEquil[ISOTOPES]; 

// isotopeInEquil[] from last timestep

bool isotopeInEquilLast[ISOTOPES]; 

// Set the temperature in units of 10^9 K and density in units of g/cm^3. In a
// realistic calculation the temperature and density will be passed from the hydro 
// code in an operator-split coupling of this network to hydro. Here we hardwire
// constant values for testing purposes,or read in a temperature and density
// hydro profile if hydroProfile is true.

double T9_start = 7;           // Initial temperature in units of 10^9 K
double rho_start = 1e8;        // Initial density in g/cm^3

// Integration time data. The variables start_time and stop_time 
// define the range of integration (all time units in seconds),
// and dt_start sets the initial integration timestep. In an operator-split 
// coupling  start_time will be ~0,stop_time will correspond to the length
// of the hydro timestep and dt_init will likely be something like the 
// last timestep of the previous network integration (for the preceding 
// hydro timestep). Here we hardwire them for testing purposes.
// The variable startplot_time allows the plotting interval output
// in gnu_out/gnufile.data to be a subset of the full integration interval. 
// Generally,startplot_time > start_time.  By default the stop time for
// plotting is the same as the stop time for integration,stop_time.

double start_time = 1e-5;             // Start time for integration
double logStart = log10(start_time);   // Base 10 log start time
double startplot_time = 1e-3;          // Start time for plot output
<<<<<<< HEAD
double stop_time = 1e10;                // Stop time for integration
=======
double stop_time = 1e9;                // Stop time for integration
>>>>>>> 45e534da
double logStop = log10(stop_time);     // Base-10 log stop time
double dt_start = 0.01*start_time;     // Initial value of integration dt
double dt_saved;                       // Full timestep used for this int step
double t_saved;                        // Start time this timestep (end t for last step)
double dt_half;                        // Half of full timestep
double dt_change;                      // Change in proposed dt from last timestep
double t_end;                          // End time for this timestep
double dt_new;                         // Variable used in computeNextTimeStep()
double dtmin;                          // Variable used in computeNextTimeStep()
double dt_desired;                     // dt desired but prevented by plot timestep

double dt_FE = dt_start;               // Max stable forward Euler timestep
double dt_EA = dt_start;               // Max asymptotic timestep

int dtMode;                            // Dual dt stage (0=full,1=1st half,2=2nd half)

double massTol_asy = 1e-4;             // Tolerance param if no reactions equilibrated
double massTol_asyPE = 5e-3;           // Tolerance param if some reactions equilibrated
double massTol = massTol_asy;          // Timestep tolerance parameter for integration
double downbumper = 0.7;               // Asy dt decrease factor
double sf = 1e25;                      // dt_FE = sf/fastest rate
int maxit = 20;                        // Max asy dt iterations
int iterations;                        // # iterations in step to conserve particles 
int totalIterations;                   // Total number of iterations,all steps til now
double Error_Observed;                 // Observed integration error
double Error_Desired;                  // Desired integration error
double E_R;                            // Ratio actual to desired error
double EpsA = 1e-4;                    // Absolute error tolerance
double EpsR = 2.0e-4;                  // Relative error tolerance (not presently used)

// Time to begin trying to impose partial equilibrium if doPE=true. Hardwired but 
// eventually should be determined by the program.  In the Java version this was sometimes
// needed because starting PE test too early could lead to bad results.  This is 
// probably an error in the Java version,since if operating properly nothing should
// be changed at a timestep if nothing satisfies PE condition.  Thus,we should not need
// this in a final version for stability,but it might still be useful since early in
// a calculation typically nothing satisfies PE,so checking for it is a waste of time.
// On the other hand,the check costs little computing time so to make the code more
// universal it may be best to check for equilibration from the beginning of the 
// calculation. 

double equilibrateTime = start_time;  // Time to begin checking for PE
double equiTol = 0.01;                // Tolerance for checking whether Ys in RG in equil
double deviousMax = 0.5;              // Max allowed deviation from equil k ratio in timestep
double thisDevious;                   // Deviation of kratio from equil
double mostDevious;                   // Largest current deviation of kratio from equil
int mostDeviousIndex;                 // Index of RG with mostDevious
int choice1;                          // Diagnostic variable for new timestepper
int choice2;                          // Diagnostic variable for new timestepper


// Threshold abundance for imposing equil in reactions.  There may be numerical
// issues if the PE algorithm is imposed for very small abundances early in
// the calculation.

double Ythresh = 1.0e-24;

double logTnow;                      // Log10 of current temp
double logRhoNow;                    // Log10 of current rho
double dt;                           // Current integration timestep
double t;                            // Current time in integration
int totalTimeSteps;                  // Number of integration timesteps taken
int totalTimeStepsZero;              // Timestep when plotting starts
int plotCounter;                     // Plot output counter
double logTimeSpacing;               // Constant spacing of plot points in log time
double deltaTime;                    // dt for current integration step
int totalAsy;                        // Total number of asymptotic isotopes

double dtLast;                       // Last timestep
bool isValidUpdate;                  // Whether timestep accepted

double sumX;                         // Sum of mass fractions X(i).  Should be 1.0.
double sumXeq;                       // Sum X species in at least 1 equilibrated RG
double sumXNeq;                      // Sum X species not in an equilibrated RG
double sumXtot;                      // Sum X all species
double XcorrFac;                     // Equil normalization factor for timestep
double sumXlast;                     // sumX from last timestep
double diffX;                        // sumX - sumXlast
double diffXzero;                    // diffX before computeTimeStep_EA (a,b) iteration 
double diffXfinal;                   // diffX after computeTimeStep_EA (a,b) iteration
double sumXtrue;                     // True (un-renormalized) sumX

double maxdYdt;                      // Maximum current dY/dt in network
int maxdYdtIndex;                    // Isotopic index of species with max dY/dt

double Rate[SIZE];                   // Reaction rate from Reactions::computeRate()
bool reacLibWarn;                    // Warning flag for T out of ReacLib bounds
double warnTime;                     // Time for 1st violation associated with reacLibWarn
double warnT;                        // Temperature at warnTime
double Flux[SIZE];                   // Flux from Reactions::computeFlux()


// --- Species data in following arrays also contained in fields of class Species

int Z[ISOTOPES];                  // Array holding Z values for isotopes
int N[ISOTOPES];                  // Array holding N values for isotopes
int AA[ISOTOPES];                 // Array holding A values for isotopes
double Y[ISOTOPES];               // Array holding current abundances Y for isotopes
double Y0[ISOTOPES];              // Array holding abundances at beginning of timestep
double Ystore[ISOTOPES];          // Array storing current abundances for later restore
double YfullStep[ISOTOPES];       // Array holding full-step Y update
double X[ISOTOPES];               // Array holding mass fractions X for isotopes
double massExcess[ISOTOPES];      // Array holding mass excesses for isotopes
const static int isoLen = 6;      // Max character length for isoLabel[][]
char isoLabel[ISOTOPES][isoLen];  // Isotope labels (max 5 characters; e.g. 238pu)
double dYDt[ISOTOPES];            // Rate of change for Y


// --- Reaction data in following arrays also contained in fields of class Reaction

char reacLabel[SIZE][LABELSIZE]; // Reaction labels (e.g. he4+c12-->o16) 
int RGclass[SIZE];               // Reaction Group class (PE) for reaction (1-5)
int RGMemberIndex[SIZE];         // Member index within its reaction group
string RGstring[SIZE];           // Schematic RG; e.g. a <->b+c
int NumReactingSpecies[SIZE];    // Number of reactant isotopes for the reaction
int NumProducts[SIZE];           // Number of product isotopes for the reaction
int reacZ[SIZE][4];              // Holds Z for each reactant isotope
int reacN[SIZE][4];              // Holds N for each reactant isotope
int prodZ[SIZE][4];              // Holds Z for each product isotope
int prodN[SIZE][4];              // Holds N for each product isotope
int ReactantIndex[SIZE][4];      // Index of isotope vector for reactant isotope
int ProductIndex[SIZE][4];       // Index of isotope vector for product isotope
int isPEforward[SIZE];           // Whether labeled "forward" reaction in PE scheme


int numberSpecies;               // Actual # species in network (usually = ISOTOPES)
int numberReactions;             // Actual # reactions in network (usually = SIZE)

// Array with entries +1 if a reaction increases the population of the isotope 
// (contributes to F+),-1 if it decreases it (contributes to F-) and 0 if the 
// reaction does not change the population of the isotope. This array is populated 
// in the function ReactionVector::parseF().  It is characteristic of the structure 
// of the network and thus has to be calculated only once for a given network.

int reacMask[ISOTOPES][SIZE]; 

// Define an array rv[] and corresponding pointers that will hold GSL vectors 
// corresponding to the reaction vectors for the system.  This will be implemented 
// in the function makeReactionVectors() of the class ReactionVector.

gsl_vector rv[SIZE];   // Array of type gsl_vector to hold GSL vectors
gsl_vector *rvPt;      // Pointer to rv[] array
gsl_vector *rv2minus;

// Total number of F+ and F- terms in the network

int totalFplus = 0;
int totalFminus = 0;

// Arrays to hold time,temperature,and density in hydro profile

int hydroLines;  // Number of hydro profile lines read in
double hydroTime[maxHydroEntries];
double hydroTemp[maxHydroEntries];
double hydroRho[maxHydroEntries];

// Arrays to hold non-zero fluxes in the network. Corresponding memory will be 
// allocated dynamically below with malloc.

double* Fplus;               // Dynamical 1D array for non-zero F+ (Dim totalFplus)
double* Fminus;              // Dynamical 1D array for non-zero F- (Dim totalFminus)

double FplusZero[ISOTOPES];  // Used in QSS approximation

double keff[ISOTOPES];       // Effective decay constant for given isotope
double keffZero[ISOTOPES];   // Used in QSS approximation

// Arrays to hold number species factors for F+ and F- arrays. For example,for 12C+12C ->
// 4He + 20Ne the species factor is 1 for 4He and 20Ne diff. equation terms but 2 for
// 12C diff equation term (since the reaction involves one 4He and one 20Ne,but two 12C.

double* FplusFac;     // Dynamically allocated 1D array for number species factor in F+ terms
double* FminusFac;    // Dynamically allocated 1D array for number species factor in F- terms

double* FplusSum;     // Sum of F+ for each isotope
double* FminusSum;    // Sum of F- for each isotope
double* dF;           // Net flux FplusSum-FminusSum for each isotope

int* FplusMax;        // Upper index for each isotope in the Fplus array
int* FplusMin;        // Lower index for each isotope in the Fplus array
int* FminusMax;       // Upper index for each isotope in the Fminus array
int* FminusMin;       // Lower index for each isotope in the Fminus array

// Arrays to hold index of upper boundary for entries of each isotope in the Fplus and
// Fminus arrays. Corresponding memory will be allocated dynamically below with malloc

int* FplusIsotopeCut;    // Upper index for each isotope in Fplus (Dim numberSpecies)
int* FminusIsotopeCut;   // Upper index for each isotope in Fminus (Dim numberSpecies)

int* numFluxPlus;        // Number of finite F+ components for each isotope (Dim numberSpecies)
int* numFluxMinus;       // Number of finite F- components for each isotope (Dim numberSpecies)

int* FplusIsotopeIndex;  // Array containing the isotope index for each F+ (Dim totalFplus)
int* FminusIsotopeIndex; // Array containing the isotope index for each F- (Dim totalFminus)

/*
 * Arrays to hold the mapping of the Fplus and Fminus arrays of fluxes to the
 * master flux array Flux[SIZE]. For example,MapFplus[0] will hold the value of
 * the index i in Flux[i] that corresponds to the reaction that generates Fplus[0].
 * These will be allocated dynamically below.  In general a given reaction flux appears
 * in more than one Fplus or Fminus array.  So we compute the flux for each reaction only
 * once for a given temperature and density,and then use this mapping to assign a given
 * flux to its occurrence in multiple Fplus and Fminus entries without having to
 * recompute fluxes.
 */

int* MapFplus;    // Index mapper for Fplus (Dim totalFplus)
int* MapFminus;   // Index mapper for Fminus (Dim totalFminus)

// Arrays for temporary storage. Will be allocated dynamically below

int* tempInt1;
int* tempInt2;

char dasher[] = "---------------------------------------------";


// ---------------------------------
// Partial equilibrium quantities
// ---------------------------------

int numberRG;                 // Number of partial equilibrium reaction groups
int RGnumberMembers[SIZE];    // # members each RG; determined in class ReactionVectors

// Define array to hold the ReactionGroup object index for each reaction. There 
// are n reaction groups in a network and each reaction belongs to one and only
// one reaction group.  RGindex[m] is the index (0,1,... n) of the reaction 
// group to which reaction m belongs. This array is populated by the function
// ReactionVector::sortReactionGroups(). The ReactionGroup object index is also
// contained in the rgindex field of the Reaction objects reaction[i]. 

int RGindex[SIZE];

// Could save a little memory by assigning dynamically to size [numberRG][ISOTOPES] 
// once numberRG determined

bool RGisoMembers[SIZE][ISOTOPES];

bool reacIsActive[SIZE];    // False if reaction has been removed by PE

int totalEquilReactions;    // Total equilibrated reactions for isotope
int totalEquilRG;           // Total equilibrated reaction groups
bool normPEX = true;        // Normalize X after PE evol (normally true)

gsl_matrix *fluxes;
gsl_vector *abundances;

// Temporary utility quantities to hold fastest and slowest rate data at
// a given timestep. The index quantities are the index of the
// corresponding reaction in reactions[].

double fastestCurrentRate = 0.0;
int fastestCurrentRateIndex;
double slowestCurrentRate = 1e30;
int slowestCurrentRateIndex;
double fastestOverallRate = 0.0;
int fastestOverallRateIndex;
double slowestOverallRate = 1e30;
int slowestOverallRateIndex;
double timeMaxRate = 0.0;

// Logic that will be used to convert all 8-Be two alpha particles 
// since lifetime for 8-Be to decay to two alpha particles is short 
// compared with typical integration timesteps.

bool hasBe8 = false;     // Whether network contains BE8
int indexBe8= -1;        // Species index of Be8 if hasBe8 = true
bool hasAlpha = false;   // Whether network contains He4
int indexAlpha = -1;     // Species index of He4 if hasAlpha = true


// -------------------------------------------------------------------------
// Arrays to hold output quantities at plot timesteps. The variable
// plotSteps is hardwired above,but eventually should be input
// at time of execution from data files.
// -------------------------------------------------------------------------

// Target plot times for plot steps. Computed from value of plotSteps in
// Utilities::log10Spacing().

double plotTimeTargets[plotSteps];           // Target plot times
double nextPlotTime;                         // Next plot output time



//----------------CLASS DEFINITIONS ----------------

/*
 Class SplineInterpolator to implement 1D cubic spline interpolation. 
 Adapted from algorithms in Numerical Recipes. For 1D interpolations,use 
 the method spline to set up an interpolation table and then use the 
 method splint to interpolate in the independent variable.
 The class also makes available the utility function bisection,which 
 finds the indices in a 1-D table that bracket a particular entry in 
 the table (assuming the entries to increase monotonically). 
 
 REFERENCE:  
 
 https://en.wikipedia.org/wiki/Spline_interpolation
 http://fourier.eng.hmc.edu/e176/lectures/ch7/node6.html
 http://www.foo.be/docs-free/Numerical_Recipe_In_C/c3-3.pdf
 
 */


class SplineInterpolator{
    
    
private:
    
    int numberPoints; 
    double x[maxHydroEntries];
    double y[maxHydroEntries];
    double y2[maxHydroEntries];
    double u[maxHydroEntries];
    
public:
    
    // Constructor creates a SplineInterpolator object for the arrays
    // xarray and yarray passed using the pointers *xarray and *yarray.
    
    SplineInterpolator(int points,double *xarray,double *yarray) { 

        numberPoints = points;
        
    };
    
    
    /*------------------------------------------------------------------------------
     *   Adaptation of 1D cubic spline algorithm from Numerical Recipes.
     *   This method processes the array to compute and store the second derivatives
     *   that will be used to do later spline interpolation.  It assumes
     *   the existence of an array xarray of independent variables and an array 
     *   yarray(x) of dependent variables,with the xarray array monotonically 
     *   increasing.  The second derivatives are stored in the array y2.  
     * ------------------------------------------------------------------------------*/
    
    
    void spline(double *xarray,double *yarray,int size1,int size2) {
        
        int n = size1;  
        int m = size2; 

        if(size1 != size2){
            printf("\nWarning: lengths of x and y(x) arrays not equal:");
            printf("\nxarray_length=%d yarray_length=%d",size1,size2);
            printf("\nEXIT\n");
            exit(-1);
        }
                    
        // Copy arrays passed in constructor to internal arrays for later use.
        
        for(int i=0; i<size1; i++){
            x[i] = xarray[i];
            y[i] = yarray[i];
        }
        
        // Natural spline boundary conditions
            
        y2[0] = 0.0;
        u[0] = 0.0;
        double qn = 0.0;
        double un = 0.0;
        double signum;
        double sigden;
        double sig;
        double p;
        
        // Decomposition loop of tridiagonal algorithm
        
        for (int i=1; i<= n-2; i++) {
            signum = x[i] - x[i-1];
            sigden = x[i+1] - x[i-1];
            sig = signum/sigden;
            p = sig*y2[i-1] +2.0;
            y2[i] = (sig-1.0)/p;
            u[i] = ( 6.0*((y[i+1]-y[i])/(x[i+1]-x[i])-(y[i]-y[i-1]) 
                /(x[i]-x[i-1]))/(x[i+1]-x[i-1])-sig*u[i-1] )/p;
        }
        
        y2[n-1] = (un-qn*u[n-2])/(qn*y2[n-2]+1.0);
        
        // Backsubstitution loop of tridiagonal algorithm
        
        for (int i = n-2; i >= 0; i--){
            y2[i] = y2[i]*y2[i+1] + u[i];
        }
    }
    
    /*-------------------------------------------------------------------------
     * Method splint calculates the 1D cubic spline polynomial for an arbitrary
     * argument xvalue once the second derivative table has been constructed
     * using the method spline.  This method returns the interpolated value 
     * y = f(xvalue) and may be called any number of times once the second
     * derivative table has been created.
     * ---------------------------------------------------------------------------*/
    
    double splint(double xvalue) {
        
        int n = numberPoints;
        
        // Return -1 with error message if argument out of table bounds
        
        if (xvalue < x[0] || xvalue > x[n-1]) {
            printf("\nArgument ( %7.4e ) Out of Table Bounds %7.4e to %7.4e",
                xvalue,x[0],x[n-1]);
            return -1;
        }
        
        // Call bisection method to bracket entry xvalue with indices ilow and ihigh
        
        int ilow = bisection(x,xvalue);      
        int ihigh = ilow + 1;                  
        double h = x[ihigh]-x[ilow];
        
        // Evaluate cubic spline polynomial and return interpolated value
        
        double a = (x[ihigh]-xvalue)/h;
        double b = (xvalue-x[ilow])/h;
        return a*y[ilow] + b*y[ihigh] 
            + ((a*a*a-a)*y2[ilow]+(b*b*b-b)*y2[ihigh])*h*h/6.0;
        
    }
    
    
    /*-----------------------------------------------------------------------------
     * For an array xarray[] and argument xvalue,public method bisection finds 
     * the indices ilow and ihigh=ilow+1 that bracket the position of xvalue 
     * in the array.  (Method returns the value of ilow,from which 
     * ihigh = ilow+1).  The array is assumed to be monotonically increasing
     * in value. Sample method call:
     * 
     *	double [] x = {10,12,14,16,18};
     *	double xvalue = 12.2;
     *	int ilow = instance.bisection(x,xvalue);
     *	int ihigh= ilow + 1;
     * 
     * In this case,the method returns ilow = 1 and therefore ihigh = 2.  The method
     * checks first that xvalue is within the bounds of the table and returns -1 if
     * this condition is not satisfied.
     *------------------------------------------------------------------------------*/
    
    
   int bisection(double *xarray,double xvalue){
        
        int n = numberPoints;
        
        // Check that xvalue is within bounds of the table.  If not,quit
        // with error message and return -1
        
        double minx = xarray[0];
        double maxx = xarray[n-1];
        if(xvalue > maxx || xvalue < minx){
            printf("Abort bisection: argument (%7.4e) Out of Bounds",xvalue);
            return -1;
        }
        
        int ilow = 0;
        int ihigh = n-1;
        int i;
        
        while( (ihigh-ilow > 1) ){
            i = (ihigh+ilow)/2;
            if(xarray[i] > xvalue){
                ihigh=i;
            } else {
                ilow=i;
            }
        }
        
        // ilow and ilow+1 now bracket xvalue
        
        return ilow;
    }
    
};




/* Class Utilities to hold utility useful utility functions.  Functions are
 * declared static so that they can be invoked without having to instantiate
 * objects of type Utilities.  For example,Utilities::returnNetIndexZN (Z,N).
 * We will often have other classes inherit from Utilities so that they can
 * access its static functions.  This class definition must precede definitions of 
 * classes that inherit from it.
 */


class Utilities{
    
    private:
    
    public:
        
        // Static function Utilities::showTime() to return date and local time as a 
        // character array
        
        static char* showTime(){
            time_t now = time(0);         // Current date/time
            char* tnow = ctime(&now);     // convert to string
            return tnow;
        }
        
        // -------------------------------------------------------------------------
        // Static function Utilities::interpolate_T(t) to find an interpolated T9
        // as a function of time if hydroProfile = true.
        // -------------------------------------------------------------------------
        
        static double interpolate_T(double t){
            
            // Will call spline interpolator in hydro profile table to return 
            // T9 at this value of time t.  For now,we just return T9_start.
            
            double temp;            // Interpolated temperature
            temp = T9_start;        // Temporary constant value for testing
            
            // **********
            // Call to spline interpolator for temperature goes here
            // **********
            
            return temp;
        }
        
        
        // -------------------------------------------------------------------------
        // Static function Utilities::interpolate_rho(t) to find an interpolated 
        // density rho as a function of time if hydroProfile is true.
        // -------------------------------------------------------------------------
        
        static double interpolate_rho(double t){
            
            // Will call spline interpolator in hydro profile table to return 
            // rho at this value of time t.  For now,we just return rho_start.
            
            double rhonow;             // Interpolated density
            rhonow = rho_start;        // Temporary constant value for testing
            
            // **********
            // Call to spline interpolator for density goes here
            // **********
            
            return rhonow;
        }
        
        
        // -------------------------------------------------------------------------
        // Static function Utilities::log10Spacing() to find num equal log10 
        // spacings between two numbers start and stop. The equally log-spaced
        // numbers are placed in the array v passed with the pointer *v.
        // -------------------------------------------------------------------------
        
        static void log10Spacing(double start,double stop,int num,double *v){
            
            double logtmin = log10(start);
            double logtmax = log10(stop);
            double tempsum = logtmin;
            logTimeSpacing = (logtmax - logtmin) / (double) num;
            v[0] = pow(10,logtmin);
            
            double tlow = 0;
            double tup = 0;
            double dtmax = 0;
            
            for(int i=0; i<num; i++){

                tempsum += logTimeSpacing;
                v[i] = pow(10,tempsum);       // v[i] mapped to plotTimeTarget[]

            }
        }
        
        
        // Static function Utilities::plotHydroprofile() to send hydro profile 
        // to plotting file. Only invoked if hydroProfile and plotHydroProfile 
        // are true. This is the hydro profile read in, which is output to
        // the file gnu_out/hydroProfile.out. The values of temperature and
        // density interpolated during the calculation are output to the file
        // plot4.data.
        
        static void outputHydroProfile(){
            
            FILE * pHydro;
            pHydro = fopen("gnu_out/hydroProfile.out","w");
            if( pHydro == NULL ) {
                fprintf(stderr,"Couldn't open file: %s\n",strerror(errno));
                exit(1);
            }
            
            fprintf(pHydro,"#  time          T          rho");
            
            for (int i=0; i<hydroLines; i++){
                fprintf(pHydro,"\n%6.4e  %6.4e  %6.4e",
                    hydroTime[i],hydroTemp[i],hydroRho[i]);
            }
            
            fclose (pHydro);
        }
        
        
        // -------------------------------------------------------------------------
        // Static function Utilities::sumMassFractions() to return the current sum of the
        // mass fractions X(i) in the network. If the network conserves particle
        // number this sum should be equal to 1.0.
        // -------------------------------------------------------------------------
        
        static double sumMassFractions(void) {
            
            double sum = 0.0;
            for(int i=0; i<ISOTOPES; i++){
                sum += X[i];
            }
            return sum; 
        }
        
        
        // ------------------------------------------------------------------
        // Static function Utilities::sumXEquil() to return the sum of mass 
        // fractions for isotopes participating in at least one RG currently
        // in partial equilibrium
        // ------------------------------------------------------------------
        
        static double sumXEquil() {
            
            double sum = 0;
            for(int i=0; i<ISOTOPES; i++){
                if( isotopeInEquil[i] ){
                    sum += X[i];
                }
            }
            return sum;
        }
        
        
        // -----------------------------------------------------------------------
        // Static function Utilities::sumXNotEquil() to return the sum of mass 
        // fractions for isotopes not participating in any RG currently in
        // partial equilibrium
        // -----------------------------------------------------------------------
        
        static double sumXNotEquil() {
            
            double sum = 0;
            for(int i=0; i<ISOTOPES; i++){
                if( !isotopeInEquil[i] ){
                    sum += X[i];
                }
            }
            return sum;
        }
        
    
        // -------------------------------------------------------------------------
        // Static function Utilities::returnNetIndexZN(Z,N) to return the network 
        // vector index given Z and N for the isotope.  Returns -1 if no match.
        // -------------------------------------------------------------------------
        
        static int returnNetIndexZN(int z,int n) {
            
            for (int i = 0; i < numberSpecies; i++) {
                if (Z[i] == z && N[i] == n) return i;
            }
            return -1;
        }
        
        
        // -----------------------------------------------------------------------
        // Static function Utilities::returnNetIndexSymbol(char* symbol) to 
        // return the network vector index given the symbol for the isotope.
        // -----------------------------------------------------------------------
        
        static int returnNetIndexSymbol(char* symbol) {
            
            int result;
            for (int i = 0; i < numberSpecies; i++) {
                result = strcmp(isoLabel[i],symbol);
                if (result == 0){
                    return i;
                }
            }
            return -1;
        }
        
        
        // ----------------------------------------------------------------------
        // Static function Utilities::isInNet(Z,N) to return true if given (Z,N) 
        // is in the network,false otherwise.
        // ----------------------------------------------------------------------
        
        static bool isInNet(int Z,int N) {
            
            if (returnNetIndexZN(Z,N) < 0) {
                return false;
            } else {
                return true;
            }
        }
        
        
        // ----------------------------------------------------------------------
        // Static function Utilities::minimumOf(x,y) to return minimum of two 
        // numbers.  Overloaded to accept either integer or double arguments.
        // ----------------------------------------------------------------------
        
        static int minimumOf(int x,int y) {            // integers
            return (x < y) ? x : y;
        }
        
        static double minimumOf(double x,double y) {   // doubles
            return (x < y) ? x : y;
        }
        
        
        // ----------------------------------------------------------------------
        // Static function Utilities::maximumOf(x,y) to return maximum of two 
        // numbers.  Overloaded to accept either integer or double arguments.
        // ----------------------------------------------------------------------
        
        static int maximumOf(int x,int y) {            // integers
            return (x > y) ? x : y; 
        }
        
        static double maximumOf(double x,double y){    // doubles
            return (x > y) ? x : y; 
        }
        
        
        // ----------------------------------------------------------------------
        // Using the C++ class string instead of char to handle strings 
        // won't compile on my system unless #include <iostream> is included. The
        // C printf command also won't work correctly because it isn't typesafe.
        // See the discussion at
        //
        //    https://stackoverflow.com/questions/10865957/printf-with-stdstring
        //
        // Instead,print with the cout command (which requires #include <iostream>)
        // Example: 
        //
        //      string test("howdy");
        //      string test2(" do");
        //      cout << "Your string is " << test + test2;
        //
        // If instead you try
        //
        //      printf("\n%s",test+test2);
        //
        // it will likely print garbage. However,you can print a string with printf
        // if it is first converted to a char:
        //
        //      string s = "Howdy World!";
        //      char cs[s.size() + 1];
        //      strcpy(cs,&s[0]);	// or strcpy(cs,s.c_str());
        //      printf("\n\nstring=%s\n",strcpy(cs,&s[0]));
        //  
        // Typically a string type can be printed with cout but a string given 
        // to printf usually displays garbage because of type issues in the 
        // C function printf noted above. The function stringToChar(string) defined
        // below converts a string to a corresponding character array,which either 
        // printf or cout can print. Presently assumes the string has no more than 50 
        // characters.  Change the dimension of cs[] to change that.
        // ----------------------------------------------------------------------
        
        static char* stringToChar(string s){
            static char cs[50];
            strcpy(cs,&s[0]);     // alternatively strcpy(cs,s.c_str());
            return cs;
        }
        
        
        // Convert a character array to a string
        
        static string charArrayToString (char* a,int size) {
            int i;
            string s = "";
            for (i = 0; i < size; i++) {
                s = s + a[i];
            }
            return s;
        }
        
        
        // ----------------------------------------------------------------------
        // Static function Utilities::startTimer() to start a timer.  Stop timer
        // and display elapsed time with Utilities::stopTimer().
        // ----------------------------------------------------------------------
        
        static void startTimer(){
            START_CPU     // Start a timer for rate calculation
        }
        
        
        // ----------------------------------------------------------------------
        // Static function Utilities::stopTimer() to stop timer started with 
        // Utilities::startTimer() and display results.
        // ----------------------------------------------------------------------
        
        static void stopTimer(){
            
            STOP_CPU;        // Stop the timer
            printf("\n");
            PRINT_CPU;       // Print timing information for rate calculation
            printf("\n");
        }
        
        
        // ----------------------------------------------------------------------
        // Static function Utilities::testTimerCPU() to test CPU timer by 
        // executing long,pointless loop.
        // ----------------------------------------------------------------------
        
        static void testTimerCPU(){
            
            double a,b;
            
            START_CPU;
            for (long count = 1l; count < 500000l; count++) {
                a = sqrt(count);
                b = 1.0/logf(a);
                a = logf(b)/sqrt(a);
            }
            STOP_CPU;
            PRINT_CPU_TEST;
            printf("\n");
        }
    
};    // End class Utilities



/* Class Species to describe all species in the network.  Create new instance
 * for each isotope in the network. Inherits from class Utilities. */

class Species: public Utilities {
    
    // Make data fields private,with external access to them through public setter 
    // and getter functions
    
    private:
        
        int isoindex;        // Index for species in isotope vector
        char IsoLabel[5];    // symbol for isotope
        int ZZ;              // proton number
        int NN;              // neutron number
        int A;               // atomic mass number
        double YY0;          // Abundance Y at beginning of timestep
        double YY;           // current abundance  Y = X/A
        double XX;           // mass fraction  X = Y*A
        double MassExcess;   // mass excess
        double pf[PF];       // partition function entries
        double fplus;        // Total flux currently adding to abundance of this isotope
        double fminus;       // Total flux currently adding to abundance of this isotope
        double keff;         // Effective decay constant = fminus/YY
        double dYdt;         // Current dY/dt for this isotope
        double dXdt;         // Current dX/dt for this isotope
        
        // Temperatures in units of 10^9 K for partition function table (see pf[]). 
        
        const double Tpf[PF] = { 0.1f,0.15f,0.2f,0.3f,0.4f,0.5f,
            0.6f,0.7f,0.8f,0.9f,1.0f,1.5f,2.0f,2.5f,3.0f,3.5f,
            4.0f,4.5f,5.0f,6.0f,7.0f,8.0f,9.0f,10.0f };
    
    public:
        
        // Static method to to renorm all X to sum of one on read-in if
        // invoked after readin of network. Now we start with sumX=1 to machine precision,
        // even if the conversion of the Ys read in to Xs does not give sumX = 1 to machine
        // precision.
        
        static void renormAllX(){
            double oneOver = 1.0/Utilities::sumMassFractions();
            for(int i=0; i<ISOTOPES; i++){
                X[i] *= oneOver;
                Y[i] = X[i]/(double)AA[i]; 
            }
        }
        
        // Public setter functions to set values of private Species class fields
        
        void setisoIndex(int iso){isoindex = iso;}
        
        void setZ(int z){
            ZZ = z;             // Class field
            Z[isoindex] = z;    // Array
        }
        
        void setN(int n){
            NN = n;             // Class field
            N[isoindex] = n;    // Array
        }
        
        void setA(int a){
            A = a;              // Class field
            AA[isoindex] = a;   // Array
        }
        
        void setY(double y){
            YY = y;             // Class field
            XX = (double)A*YY;  // Corresponding X
            Y[isoindex] = y;    // Array
            X[isoindex] = XX;   // Array
        }
        
        void setY0(double y){ YY0 = y; }
        
        void setX(double x){
            XX = x;             // Class field
            YY = XX/(double)A;  // Corresponding Y
            X[isoindex] = x;    // Array
        }
        
        void setM(double m){
            MassExcess = m;             // Class field
            massExcess[isoindex] = m;   // Array
        }
        
        void setisoLabel(char *lpt){
            
            // Fill character array.  *lpt points to initial character.
            // All characters of the character array are accessed by
            // incrementing *lpt.
            
            for(int j=0; j<5; j++){
                IsoLabel[j] = *(lpt+j);               // Class field
                isoLabel[isoindex][j] = IsoLabel[j];  // Array
            }
            
        }
        
        // Partition function for this species (24 entries)
        
        void setpf(int i,double pfvalue){pf[i] = pfvalue; };
        
        void setfminus(double f){
            fminus = f;                 // Class field
            FminusSum[isoindex] = f;    // Array
        }
        
        void setfplus(double f){
            fplus = f;                  // Class field
            FplusSum[isoindex] = f;     // Array entry
        }
        
        void setkeff(double f){ keff=f; }
        
        void setdYdt(double d){
            dYdt = d; 
            dXdt = d*(double)A;
            dYDt[isoindex] = d;
        }
        
        void setdXdt(double d){
            dXdt = d;
            dYdt = d/(double)A;
        }
        
        
        // Public getter functions to return values of class fields
        
        int getZ() {return ZZ; };
        int getN() {return NN; };
        int getA() {return A; };
        double getY0() { return YY0; }
        double getY() {return YY; };
        double getX() {return XX; };
        double getM(){return MassExcess; };
        
        /* Overloaded getLabel function: getLabel() returns pointer to isoLabel character
         array; getLabel(k) returns kth character of isoLabel character array.
         
         Example usage:
        
            Species object1;
              .
              .
              .
            printf("\nLabel=%s",object1.getLabel());
          
            char label[5];
            for(k=0; k<5; k++){
               label[k] = object1.getLabel(k);
            }
            printf("\nLabel=%s",label);
            
         assuming that the data fields of object1 have already been populated using
         the setX functions.
        */
        
        char *getLabel() {return IsoLabel; };         // return pointer to label array
        char getLabel(int k) {return IsoLabel[k]; };  // return kth character of array
        
        // Partition function table
        
        double getpf(int i){return pf[i]; }
        
        // Partition function table temperatures 
        
        double getTpf(int i){return Tpf[i]; }
        
        double getfminus(){return fminus; }
        
        double getfplus(){return fplus; }
        
        double getkeff(){ return keff; }
        
        double getdYdt(){return dYdt; }
        
        double getdXdt(){return dXdt; }
        
        
};      // End of class Species



/* Class Reaction to describe all reactions in the network.  Create new instance
 * of this class for each reaction in the network. Inherits from Utilities */

class Reaction: public Utilities {
    
    // Make data fields private,with external access to them through public setter 
    // and getter functions
    
    private:
        
        int reacIndex;               // Index of reaction in current run for each (Z,N)
        int reacClass;               // Reaction class for reaclib (1-8)
        int reacGroupClass;          // Reaction group class (1-6 surrogate for A-F)
        int rgindex;                 // Index of RG containing reaction (0,1,... #RG)
        int RGmemberIndex;           // Index of reaction within its reaction group
        
        char reacGroupClassLett;     // Letter equivalent (A-E) for reacGroupClass
        char* reacGroupSymbol;       // Schematic equil reaction (e.g. a+b<->c)
        int numberReactants;         // Number species on the left side of reaction
        int numberProducts;          // Number species on the right side of reaction
        int numberIsotopes;          // numberReactants + numberProducts in reaction
        char* reacString;            // Character string labeling reaction (not used)
        char resonanceType;          // Resonant (r) or non-resonant (nr) [not used]
        int isEC;                    // Electron capture reaction (1) or not (0)
        int isReverse;               // Reverse reaction (1) or not (0)
        int ispeforward;             // Reactions is labeled "forward" in PE scheme
        bool isEquil;                // In a RG satisfying PE conditions if true
        
        double Q;                    // Q-value for reaction
        double prefac;               // The eta prefac for rates
        double p[7];                 // ReacLib parameters
        int reactantZ[3];            // Array holding Z of reactants
        int reactantN[3];            // Array holding N of reactants
        int reactantA[3];            // A = Z+N
        int productZ[4];             // Array holding Z of products
        int productN[4];             // Array holding N of products
        int productA[4];             // A = Z+N
        int reactantIndex[3];        // Index of species isotope vector for each reactant isotope
        int productIndex[4];         // Index of species isotope vector for each product isotope
        int isoIndex[7];             // Index of species isotope vector for all isotopes in reaction
        
        // Precomputed temperature factors for ReacLib rates.  Computed in 
        // computeConstantFacs(T9,rho),where T9 is the temperature in units of 
        // 10^9 K and rho is the density in g/cm^3.
        
        double T93;                  // T9^{1/3}
        double t1;                   // 1/T9
        double t2;                   // 1/T9^{1/3}
        double t3;                   // T93
        double t4;                   // T9
        double t5;                   // T9^{5/3} = (T93)^5
        double t6;                   // ln (T9)
        
        double Dens[3];              // Powers of density
        double densfac;              // prefac x powers of density
        double rate;                 // Current T-dependent part of rate for reaction
        double Rrate;                // Current full rate (s^-1) for reaction
        double flux;                 // Current effective net flux of reaction if PE
        double flux_true;            // Current true net flux of reaction
        double dErate;               // Current rate of energy release
        char cs[20];                 // Utility character array
        char ccs[20];                // Utility character array
        char* ss;                    // Utility character string
  
  
    public:
        
        // Constructor executed when objects are instantiated
        
        Reaction(){
            
            // Set all reaction objects to not-equilibrated initially.
            
            isEquil = false;
            reacIsActive[reacIndex] =  true;
            

        }
        
        // Public Reaction setter functions to set values of private class fields
        
        void setreacIndex(int index){reacIndex = index; }
        
        void setreacClass(int index){reacClass = index; }
        
        void setreacGroupClass(int index){
            
            reacGroupClass = index;         // Field in this class
            RGclass[reacIndex] =  index;    // In main
            
            // Use this index to set letters in reacGroupClassLett
            // and symbols in reacGroupSymbol
            
            switch(index){
                
                case 1:
                    reacGroupClassLett = 'A';
                    reacGroupSymbol = Utilities::stringToChar("a<->b");
                    RGstring[reacIndex] = reacGroupSymbol;
                    break;
                    
                case 2:
                    reacGroupClassLett = 'B';
                    reacGroupSymbol = Utilities::stringToChar("a+b<->c");
                    RGstring[reacIndex] = reacGroupSymbol;
                    break;
                    
                case 3:
                    reacGroupClassLett = 'C';
                    reacGroupSymbol = Utilities::stringToChar("a+b+c<->d");
                    RGstring[reacIndex] = reacGroupSymbol;
                    break;
                    
                case 4:
                    reacGroupClassLett = 'D';
                    reacGroupSymbol = Utilities::stringToChar("a+b<->c+d");
                    RGstring[reacIndex] = reacGroupSymbol;
                    break;
                    
                case 5:
                    reacGroupClassLett = 'E';
                    reacGroupSymbol = Utilities::stringToChar("a+b<->c+d+e");
                    RGstring[reacIndex] = reacGroupSymbol;
                    break;
                    
                case 6:
                    reacGroupClassLett = 'F';
                    reacGroupSymbol = Utilities::stringToChar("a+b<->c+d+e+f");
                    RGstring[reacIndex] = reacGroupSymbol;
                    break;
            }
            
        }
        
        void setreacGroupSymbol(char* s){reacGroupSymbol = s; }
        
        void setRGmemberIndex(int i){
            
            RGmemberIndex = i;                   // Field in this class
            RGMemberIndex[reacIndex] = i;        // Write to corresponding array 
            
        }
        
        void setrgindex(int i){rgindex = i; }
        
        void setnumberReactants(int i){
            
            numberReactants = i;                 // Field in this class
            NumReactingSpecies[reacIndex] = i;   // Array
            
        }
        
        void setnumberProducts(int i){
            
            numberProducts = i;                  // Field in this class
            NumProducts[reacIndex] = i;          // Array
            
        }
        
        void setreacString(char* s){ 
            
            // Set field of this class
            
            reacString = s; 
            
            // Set corresponding character array reacLabel 
            
            char p[LABELSIZE];  
            for (int i = 0; i < sizeof(p); i++) { 
                p[i] = s[i]; 
                reacLabel[reacIndex][i] = p[i];
            }
        }
        
        void setisEC(int i){ isEC = i; }
        
        void setisReverse(int i){ isReverse = i; }
        
        void setispeforward(int i){
            ispeforward = i;
            isPEforward[reacIndex] = i;
        }
        
        void setisEquil(bool e){isEquil = e;}
        
        void setQ(double q){ Q = q; }
        
        void setprefac(double p){ prefac = p; }
        
        void setp(double P[]){
            for(int i=0; i<7; i++){
                p[i] = P[i];
            }
        }
        
        void setreactantZ(int z[]){
            for (int i=0; i<numberReactants; i++){
                
                // Change field in this class (Reaction)
                
                reactantZ[i] = z[i];
                
                // Change array 
                
                reacZ[getreacIndex()][i] = z[i];
            }

        }
        
        void setreactantN(int n[]){
            for (int i=0; i<numberReactants; i++){
                
                // Change field in this class (Reaction)
                
                reactantN[i] = n[i];
                
                // Change array
                
                reacN[getreacIndex()][i] = n[i];
            }
        }
        
        void setreactantA(void){
            for (int i=0; i<numberReactants; i++){
                reactantA[i] = reactantZ[i] + reactantN[i];
            }
        }
        
        void setproductZ(int z[]){
            for (int i=0; i<numberProducts; i++){
                
                // Change field in this class (Reaction)
                
                productZ[i] = z[i];
                
                // Change array
                
                prodZ[getreacIndex()][i] = z[i];
            }
        }
        
        void setproductN(int n[]){
            for (int i=0; i<numberProducts; i++){
                
                // Change field in this class (Reaction)
                
                productN[i] = n[i];
                
                // Change array
                
                prodN[getreacIndex()][i] = n[i];
            }
        }
        
        void setproductA(void){
            for (int i=0; i<numberProducts; i++){
                productA[i] = productZ[i] + productN[i];
            }
        }
        
        void setreactantIndex(int n[]){
            for (int i=0; i<numberReactants; i++){
                reactantIndex[i] = n[i];              // Class field
                ReactantIndex[reacIndex][i] = n[i];   // Array
            }
        }
        
        void setproductIndex(int n[]){
            for (int i=0; i<numberProducts; i++){
                productIndex[i] = n[i];               // Class field
                ProductIndex[reacIndex][i] = n[i];    // Array
            }
        }
        
        // Overloaded versions of setisoIndex.  This version takes no arguments
        // and constructs isoIndex[] as the concatenation of reactantIndex[]
        // and productIndex[],assuming that those fields have been populated.
        
        void setisoIndex(void){
            for(int i=0; i<numberReactants; i++){
                isoIndex[i] = reactantIndex[i];
            }
            for(int i=0; i<numberProducts; i++){
                isoIndex[i+numberReactants] = productIndex[i];
            }
        }
        
        // Overloaded versions of setisoIndex.  This version takes two 
        // arguments and sets a value of a particular isoIndex[].
        
        void setisoIndex(int i,int j){isoIndex[i] =  j;}
        
        void setdensfac(double d){ densfac = d;}
        
        void setrate(double r){ rate = r; }
        
        void setRrate(double r){ Rrate = r; }
        
        void setflux(double f){ flux = f; }
        
        void setflux_true(double f){ flux_true = f;}
        
        // Overloaded dErate setter
        
        void setdErate(double r){ dErate = r; }
        void setdErate(void){ dErate = flux_true*Q; }
        
        
        // Public Reaction getter functions to get values in private fields
        
        int getreacIndex(){ return reacIndex; }

        int getreacClass(){ return reacClass; }
        
        int getreacGroupClass(){ return reacGroupClass; }
        
        // Return reacGroupSymbol as string
        
        char* getreacGroupSymbol(){ return reacGroupSymbol; }
        
        int getRGmemberIndex(){return RGmemberIndex;}
        
        int getrgindex(){return rgindex;}
        
        char getreacGroupClassLett(){ return reacGroupClassLett; }
        
        int getnumberReactants(){ return numberReactants; }
        
        int getnumberProducts(){ return numberProducts; }
        
        // return reacString as string
        
        char* getreacString(){ return reacString; }
        
        // The function getreacChar() returns the string reacString as a
        // pointer to a character array that will work in printf. Alternatively,
        // Utilities::stringToChar() will do same thing.
        
        char* getreacChar(){
            return ccs;
        }
        
        int getisEC(){ return isEC; }
        
        int getisReverse(){ return isReverse; }
        
        int getispeforward(){return ispeforward;}
        
        bool getisEquil(){return isEquil;}
        
        double getQ(){ return Q; }
        
        double getprefac(){ return prefac; }
        
        double getp(int k){ return p[k]; }
        
        int getreactantZ(int k){
            
            if(k > numberReactants-1){
                printf("\n\nERROR: k=%d larger than numberReactants-1 %d; Stopping\n",
                    k,numberReactants);
                exit(-1);                   // Exit program since something is corrupt
            } else {
                return reactantZ[k];
            }
        }
        
        int getreactantN(int k){
            if(k > numberReactants-1){
                printf("\n\nERROR: k-1=%d larger than number reactants %d",
                    k,numberReactants);
                return -1;
            } else {
                return reactantN[k];
            }
        }
        
        int getreactantA(int i){
           return (reactantZ[i] + reactantN[i]);
        }
        
        int getproductZ(int k){
            if(k > numberProducts-1){
                printf("\n\nERROR: k=%d larger than number products %d",
                    k,numberProducts);
                return -1;
            } else {
                return productZ[k];
            }
        }
        
        int getproductN(int k){
            if(k > numberProducts-1){
                printf("\n\nERROR: k-1=%d larger than number products %d",
                    k,numberProducts);
                return -1;
            } else {
                return productN[k];
            }
        }
        
        int getproductA(int i){
            return (productZ[i] + productN[i]);
        }
        
        int getreactantIndex(int k){
            if(k > numberReactants-1){
                printf("\nReac=%d %s",reacIndex,reacLabel[reacIndex]);
                ss = Utilities::stringToChar(
                    "\nERROR Reaction::getreactantIndex(k): k = %d larger than #reactants-1 = %d");
                printf(stringToChar(ss),k,numberReactants-1);
                return -1;
            } else {
                return reactantIndex[k];
            }
        }
        
        int getproductIndex(int k){
            if(k > numberProducts-1){
                printf("\n\nERROR: k-1=%d larger than number products %d",
                    k,numberProducts);
                return -1;
            } else {
                return productIndex[k];
            }
        }
        
        double getdensfac(){ return densfac; }
        
        int getisoIndex(int i){return isoIndex[i];}
        
        double getrate(){ return rate; }
        
        double getRrate(){ return Rrate; }
        
        double getflux(){ return flux; }
        
        double getflux_true(){ return flux_true;}
        
        double getdErate(){ return dErate; }
        
        
        // Function Reaction::setupFplusFminus() to set up F+ and F- index for each
        // isotope and to find non-vanishing F+ and F- source terms in network.
        // Function declared static so it can be called as Reaction::setupFplusFminus() 
        // without having to instantiate.
        
        static void setupFplusFminus(){
           
            FplusIsotopeCut[0] = numFluxPlus[0];
            FminusIsotopeCut[0] = numFluxMinus[0];
            for(int i=1; i<numberSpecies; i++){
                FplusIsotopeCut[i] = numFluxPlus[i] + FplusIsotopeCut[i-1];
                FminusIsotopeCut[i] = numFluxMinus[i] + FminusIsotopeCut[i-1];
            }
            
            int currentIso = 0;
            for(int i=0; i<totalFplus; i++){
                FplusIsotopeIndex[i] = currentIso;
                if(i == (FplusIsotopeCut[currentIso]-1)) currentIso ++;
            }
            
            currentIso = 0;
            for(int i=0; i<totalFminus; i++){
                FminusIsotopeIndex[i] = currentIso;
                if(i == (FminusIsotopeCut[currentIso]-1)) currentIso ++;
            }
            
            fprintf(pFileD,"\n\nMapFplus:\n");
            
            for(int i=0; i<totalFplus; i++){
                MapFplus[i] = tempInt1[i];
                fprintf(pFileD,"\ni=%d MapFplus[i]=%d  %s",
                    i,MapFplus[i],reacLabel[MapFplus[i]]);
            }
            
            fprintf(pFileD,"\n\nMapFminus:\n");
            
            for(int i=0; i<totalFminus; i++){
                MapFminus[i] = tempInt2[i];
                fprintf(pFileD,"\ni=%d MapFminus[i]=%d  %s",
                        i,MapFminus[i],reacLabel[MapFminus[i]]);
            }
            
            // Populate the FplusMin and FplusMax arrays
            
            FplusMin[0] = 0;
            FplusMax[0] = numFluxPlus[0]-1;
            
            for(int i=1; i<numberSpecies; i++){
                FplusMin[i] = FplusMax[i-1] + 1;
                FplusMax[i] = FplusMin[i] + numFluxPlus[i] -1 ;	
            }
            
            // Populate the FminusMin and FminusMax arrays
            
            FminusMin[0] = 0;
            FminusMax[0] = numFluxMinus[0]-1;
            for(int i=1; i<numberSpecies; i++){
                FminusMin[i] = FminusMax[i-1] + 1;
                FminusMax[i] = FminusMin[i] + numFluxMinus[i] -1 ;	
            }
            
            // Populate the FplusFac and FminusFac arrays that hold the factors counting the
            // number of occurrences of the species in the reaction.  Note that this can only
            // be done after ReactionVector::parseF() has been run to give reacMask[i][j].
            
            int tempCountPlus = 0;
            int tempCountMinus = 0;
            for(int i=0; i<ISOTOPES; i++){
                for(int j=0; j<SIZE; j++)
                {
                    if(reacMask[i][j] > 0)
                    {
                        FplusFac[tempCountPlus] = (double)reacMask[i][j];
                        tempCountPlus ++;
                    }
                    else if(reacMask[i][j] < 0)
                    {
                        FminusFac[tempCountMinus] = -(double) reacMask[i][j];
                        tempCountMinus ++;
                    }	
                }
            }
        }
        
        
        // Static function Reaction::populateFplusFminus() to populate F+ and F- for each
        // isotope set up in setupFplusFminus() from master flux array. Function declared
        // static so it can be called as Reaction::populateFplusFminus() without having
        // to instantiate.
        
        static void populateFplusFminus(){
            
            // Populate the F+ and F- arrays from the master Flux array
            
            for(int i=0; i<totalFplus; i++){
                int indy = MapFplus[i];
                Fplus[i] = FplusFac[i]*Flux[indy];
            }
            
            for(int i=0; i<totalFminus; i++){
                int indy = MapFminus[i];
                Fminus[i] = FminusFac[i]*Flux[indy];
            }
        }
        
        
        // Reaction::computeConstantFacs() to compute the reaction factors 
        // that are constant for a given temperature and density.  Reset each 
        // time T9 or rho changes but stays constant as long as they don't change.  
        // This is required at the beginning of each network integration of the 
        // hydro timestep,since the density and temperature (in addition to
        // abundances because of advection) will generally change over a hydro timestep 
        // in each zone.
        
        void computeConstantFacs(double T9,double rho){

            // Temperature factors in ReacLib rate formula.

            T93 = pow(T9,THIRD); 
            t1 = 1/T9;
            t2 = 1/T93;
            t3 = T93;
            t4 = T9;
            t5 = T93*T93*T93*T93*T93;
            t6 = log(T9);
            
            // Multiply the statistical prefactor by the appropriate 
            // density factors (1 for 1-body,rho for 2-body,and rho^2 
            // for 3-body reactions).
            
            Dens[0] = 1.0f;
            Dens[1] = rho;
            Dens[2] = rho*rho;
            densfac = prefac * Dens[numberReactants - 1];
            setdensfac(densfac); 
            
        }
        
        // Reaction::computeRate(double,double) to compute rates at T and rho. 
        // The quantity rate is the temperature-dependent part,including a possible 
        // partition-function correction.  The quantity Rrrate is rate multiplied by
        // appropriate density and statistical factors,which give units of s^-1.  The 
        // flux follows from multiplying Rrate by appropriate abundances Y in computeFlux().
        
        void computeRate(double T9,double rho){

            // The ReacLib library in use has parameters that have been fitted
            // over a range T=1e7 K to T=1e10 K. Thus,it is unreliable to use it
            // for temperatures outside that range. For T < 1e7 K,we will
            // set the corresponding rates equal to zero and continue,with a
            // warning message posted at the end of the calculation that some
            // rates have been set to zero because the temperature was out of bounds.
            // For T > 1e10 K we will warn that the temperature is out of the
            // reliable bounds of the library and exit the program at that point.
            
            if(T9 > 10){           // Temperature above upper bound for library
                
                string str("\n\n\n*** HALTING: t=%7.4es and T9=%5.3f; ");
                str += "rates for T9 > 10 are unreliable for this library.\n\n\n";
                printf(Utilities::stringToChar(str),t,T9);
                exit(1);
                
            }
            
            // If T < 1e7 K set rate = 0 and continue,but set a flag to display
            // a warning message at the end of the calculation. 
            
            if(T9 < 0.01){         // Temperature below lower bound for library
                
                if(!reacLibWarn){
                    
                    reacLibWarn = true;
                    warnTime = t;
                    warnT = T9;
                }
                
                rate = 0.0; 
                
            } else {               // Temperature in bounds for library
                
                rate = exp( p[0] 
                    + t1*p[1] 
                    + t2*p[2] 
                    + t3*p[3] 
                    + t4*p[4] 
                    + t5*p[5] 
                    + t6*p[6] 
                );
            }
            
            // Correct rate by multiplying by partition functions for select 
            // reactions if the temperature is high enough
            
            if(T9 > pfCut9) pfUpdate();

            // Full rate factor in units of time^-1 (rate from above multiplied 
            // by density factors)
            
            Rrate = densfac*rate;            // Field of this (Reaction) object
            Rate[reacIndex] = Rrate;         // Master rate array
            
        }
        
        // Function Reaction::pfUpdate() to correct the rates using partition 
        // function factors if appropriate.
        
        void pfUpdate(){
            
            double pfnum;
            double pfden;
            double pfFactor;
            
            // Make a partition function correction if this is reverse reaction in
            // sense defined in ReacLib (defined by field Reaction::isReverse=true). 
            // Realistic calculations at higher temperatures should use
            // the partition functions so generally set dopf=true unless testing.
            // Partition functions are very near 1.000 if T9 < 1,so we will typically
            // only implement partition function corrections if T9 > pfCut9 = 1.0,but
            // the table of partition functions allows pfCut9 as small as 0.1.
            // Interpolation is in the log10 of the temperature,so pass log10(T9)
            // rather than T9 to pfInterpolator(index,logt9). Because for the 
            // temperatures of interest the partition functions for all light ions
            // (protons,neutrons,alphas,tritons) are equal to 1.0,the structure
            // of the 8 Reaclib reaction classes specified by Reaction::reacClass
            // means that this correction is only required for reverse reactions
            // in Reaclib classes reacClass = 2,5.
            
            if(dopf && T9 > pfCut9 && isReverse){
                
                if(reacClass == 2){
                    pfden = pfInterpolator (reactantIndex[0],log10(T9));
                    pfnum = pfInterpolator (productIndex[1],log10(T9));
                } else if(reacClass == 5){
                    pfden = pfInterpolator (reactantIndex[1],log10(T9));
                    pfnum = pfInterpolator (productIndex[1],log10(T9));
                } else {
                    pfden = 1.0;
                    pfnum = 1.0;
                }
                pfFactor = pfnum/pfden;
                rate *= pfFactor;
            }
        }
        
        
        // ------------------------------------------------------------------------
        // Reaction::pfInterpolator(int,double) to return
        // partition function of isotope labeled by isoIndex at log_10 of
        // temperature T9. Note that the 2nd argument is log10(T9),not T9,
        // because the interpolation in the partition function table is in the 
        // log10 of the temperature.  The following commented-out code assumes
        // that the object interpolatepf of the SplineInterpolator class has
        // first invoked the interpolatepf.bisection method to use bisection 
        // to find the interval containing root and store the lower index of
        // that interval in lowPFindex. Then SplineInterpolator interpolates
        // the root restricted to that interval.  This guards against the
        // spline interpolator finding the wrong root if there are multiple
        // roots (as could be true in the general case,though probably not here
        // since the function is typically monotonic).
        // ------------------------------------------------------------------------
        
        double pfInterpolator(int index,double logt9) {
            
            // Following commented out for testing purposes until spline interpolator
            // is implemented
            
//             double rdt;
//             double term1;
//             double term2;
//             double sumterms;
//             double bob;
//             rdt = (logt9 - Tpf[lowPFindex]) / (Tpf[lowPFindex + 1] - Tpf[lowPFindex]);
//             term1 = rdt * Math.log(pf[Z][N][lowPFindex + 1]);
//             term2 = (1.0 - rdt) * Math.log(pf[Z][N][lowPFindex]);
//             sumterms = term1 + term2;
//             bob = Math.exp(sumterms);
//             // System.out.println("PF stuff: "+t9+" "+Z+" "+N+" "+rdt+" "+sumterms+" "+bob);
//             return bob;
            
            return 1.0;  // Temporary
            
        }
        
        // Function Reaction::showRates() to display computed rates for this
        // Reaction object.
        
        void showRates(){
            fprintf(pFileD,"\n%d %19s RG=%d densfac=%6.3e rate= %8.5e Rrate=%8.5e",
                getreacIndex(),getreacChar(),getreacGroupClass(),getdensfac(),
                getrate(),getRrate()
            );
        }
        
        
        // Function Reaction::computeFlux() to compute fluxes for reactions.  This is
        // where net flux for a reaction group is set to zero if reaction group is 
        // in equilibrium. The computed flux will be set in the flux field of the
        // Reaction object,and also in the array Flux[].
        
        void computeFlux(){
            
            // If this reaction is in a RG that is not in equilibrium,we
            // need to compute its flux.  The formula for the flux will depend on
            // whether the reaction is 1-body,2-body,or 3-body,and is selected by
            // the switch statement in fluxChooser(numberReactants).
            
            isEquil = !reacIsActive[reacIndex];  // Set isEquil in this Reaction object
            
            if( reacIsActive[reacIndex] ) {
                
                fluxChooser(numberReactants);
            
            // Otherwise the reaction is in an equilibrated reaction group,so set its
            // flux identically to zero.
            
            } else {
                
                fluxChooser(numberReactants);
                flux = 0.0;                 // Put in present (Reaction) object flux field
                Flux[reacIndex] = 0.0;      // Put in main flux array

            }
            
        }   // End of function computeFlux()

  
  
    // Function Reaction::fluxChooser(int) to switch among flux formulas for
    //  one-body,two-body,or three-body reactions.
      
    void fluxChooser(int bodies){

        double kfac;
            
            switch(bodies){
                
                case 1:    // 1-body reactions
                    
                    kfac = Rrate;
                    flux = kfac*Y[ reactantIndex[0] ];	 // In Reaction object flux field
                    Flux[reacIndex] = flux;              // In main flux array
                    fastSlowRates(kfac);
                
                    break;
                    
                case 2:	   // 2-body reactions
                    
                    kfac = Rrate * Y[ reactantIndex[0] ];
                    flux = kfac * Y[ reactantIndex[1] ];  // Put in Reaction object flux field
                    Flux[reacIndex] = flux;               // Put in main flux array
                    fastSlowRates(kfac);
                    
                    break;
                    
                case 3:	   // 3-body reactions
                    
                    kfac = Rrate * Y[ reactantIndex[0] ] * Y[ reactantIndex[1] ];
                    flux = kfac * Y[ reactantIndex[2] ];  // Put in Reaction object flux field
                    Flux[reacIndex] = flux;               // Put in main flux array
                    fastSlowRates(kfac);
                    
                    break;
                    
            }  // End switch 

    }       // end function Reaction::fluxChooser(int)
      
      
        // Reaction::fastSlowRates(double) to store fastest and slowest rates 
        // in this timestep,and overall in the calculation. These rates are the
        // rates kfac computed in computeFlux().
        
        void fastSlowRates(double testRate){

            if (isinf(testRate)){
                printf("\n\n***STOP: fastSlowRates() arg infinite for t=%6.4e rindex=%d\n\n",
                    t,reacIndex);
                exit(1);
            }
            
            if (testRate > fastestCurrentRate) {
                fastestCurrentRate = testRate;
                fastestCurrentRateIndex = getreacIndex();
            }
            
            if (testRate < slowestCurrentRate && testRate > 0.0) {
                slowestCurrentRate = testRate;
                slowestCurrentRateIndex = getreacIndex();
            }
            
            if (testRate > fastestOverallRate) {
                fastestOverallRate = testRate;
                fastestOverallRateIndex = getreacIndex();
                timeMaxRate = t;
            }
            
            if (testRate < slowestOverallRate){
                slowestOverallRate = testRate;
                slowestOverallRateIndex = getreacIndex();
            }
            
        }   // End of function Reaction::fastSlowRates()
                
};  // End class Reaction



// Class ReactionVector with  functions that create reaction vectors. Inherits from 
// class Utilities. Uses GSL to define vectors and GSL_BLAS API to manipulate them.

class ReactionVector:  public Utilities {
    
    // Make data fields private,with external access to them through public setter 
    // and getter functions
    
    private:
        
    public:
        
        /* Use the information constructed in parseF (in particular reacMask[j][k]) to create the 
        reaction vectors for the network using the static function 
        ReactionVector::makeReactionVectors(). */
        
        static void makeReactionVectors(){
            
            // Write out the array containing components of the reaction vectors
            
            int uppity = minimumOf(25,numberSpecies);  // limit printout width to 25 species
            fprintf(pFileD,
                "\n\nREACTION VECTOR ARRAY (%d Reaction vectors with %d species components):\n",
                numberReactions,ISOTOPES);
            fprintf(pFileD,"\nReaction \\ Species           ");
            for(int k=0; k<uppity; k++){
                fprintf(pFileD,"%4s  ",isoLabel[k]);
            }
            fprintf(pFileD,"\n");
            for(int j=0; j<numberReactions; j++){
                fprintf(pFileD,"%4d %22s [ ",j,reacLabel[j]);
                for(int k=0; k<uppity-1; k++){
                    fprintf(pFileD,"%2d    ",reacMask[k][j]);
                }
                fprintf(pFileD,"%2d ]\n",reacMask[uppity-1][j]);
            }
            
            // -----------------------------------------------------------------------
            // Now implement reaction vectors as GSL vectors so that we can use the
            // GSL and GSL_BLAS API to manipulate them.  The prototypes for doing this
            // may be found in the example code arrayPointers.c and matrixGSL.c
            // -----------------------------------------------------------------------
            
            // Set pointer to beginning address of array rv
            
            rvPt = rv;
            
            // Allocate an array populated with GSL vectors
            
            for(int i=0; i<SIZE; i++){
                
                //Prototype GSL reaction vector
                
                gsl_vector * v1 = gsl_vector_alloc (ISOTOPES);
                
                // Set elements of rv[] pointed to by *rvPt equal to GSL vectors
                
                *(rvPt+i) = *v1;   
            }
            
            // Fill vector component entries created above with data contained in  
            // reacMask[j][i] (notice reversed indices)
            
            for (int i = 0; i < SIZE; i++) {
 
                for(int j=0; j<ISOTOPES; j++){
                    
                    gsl_vector_set (rvPt+i,j,reacMask[j][i]);
                    
                    // Retrieve the vector component just stored and print it
                    
                    int temp = gsl_vector_get(rvPt+i,j);

                }
            }
        
            
            // Display reaction vectors as component list
            
            fprintf(pFileD,
                "\nGSL REACTION VECTOR COMPONENTS (%d reaction vectors with %d components)\n",
                SIZE,ISOTOPES);
            
            for (int i = 0; i < SIZE; i++) {
                fprintf(pFileD,"\nrv[%d]: [",i);
                for(int j=0; j<ISOTOPES; j++){
                    
                    // Define a pointer to the GSL vector in array entry rv[i]
                    
                    gsl_vector *vector = rvPt+i;
                    
                    // Assign the jth component of the vector in rv[i] to a variable
                    
                    int component = gsl_vector_get (vector,j);
                    fprintf (pFileD,"%3d",component);
                }
                
                fprintf(pFileD," ]");
            }
            
        }  // End function makeReactionVectors()
    
    
    // ------------------------------------------------------------------------
    // ReactionVector::compareGSLvectors(rv1,rv2) to compare two GSL vectors 
    // of same length,with the vectors being equivalent only if they are
    // equal component by component.  Returns 0 if they are not equivalent,
    // 1 if they are the same,2 if one vector is the negative of the other. 
    // The two arguments of the function are pointers to the two GSL vectors.
    // ------------------------------------------------------------------------
    
    int static compareGSLvectors(gsl_vector* rv1,gsl_vector* rv2){
        
        int k,kk;
        
        // Compare rv1 and rv2. Function gsl_vector_equal(rv1,rv2) returns 1 
        // if vectors are equal and 0 if they are not.
        
        k = gsl_vector_equal(rv1,rv2);
        
        
        
        if (k==1) return 1;  // rv1 = rv2
        
        // If above statement is false,rv1 and rv2 are not equal.
        // Now compare rv1 and -rv2 to see if the two vectors are
        // negatives of each other.
        
<<<<<<< HEAD
        rv2minus = gsl_vector_alloc(ISOTOPES);
        gsl_vector_memcpy(rv2minus,rv2);
        gsl_vector_scale(rv2minus,-1);
        kk = gsl_vector_equal(rv1,rv2minus);
        
=======
        gsl_vector * rv2minus = gsl_vector_alloc(ISOTOPES);
        gsl_vector_memcpy(rv2minus, rv2);
        gsl_vector_scale(rv2minus, -1);
        kk = gsl_vector_equal(rv1, rv2minus);
       
        // Free the vector. Better solution would be to globally allocate
        // this and remove the repeated allocation all together.
        gsl_vector_free(rv2minus);
 
>>>>>>> 45e534da
        if(kk==0){
            
            return 0;  // rv1 not equal to rv2 and not equal to -rv2
            
        } else {

            return 2;  // rv1 equal to -rv2

        }
        
        //gsl_vector_free(rv2minus);
        
    }    // End function compareGSLvectors
    
    
    
    // ------------------------------------------------------------------------
    // ReactionVector::sortReactionGroups() uses compareGSLvectors to sort all 
    // reactions in the network into reaction groups labeled by a series of 
    // integers 0,1,...  All reactions in a reaction group have the same 
    // reaction vector up to a sign. The array RGindex[] of dimension SIZE 
    // holds the integer labeling reaction group (0,1,... #RG) for each 
    // reaction after this function is executed. 
    // ------------------------------------------------------------------------
    
    static void sortReactionGroups(void){
        
        // Cycle over all reaction vectors and compare them pairwise to 
        // assign to reaction groups. The pointer rvPt points to the array
        // rv[] of GSL reaction vectors. The integer rg labels the reaction 
        // group.  The integer ck indicates whether a pair of vectors are 
        // equivalent (ck = 1),are the negative of each other (ck = 2),or 
        // are not equivalent (ck = 0).
        
        int rg = -1;
        int ck = -1;
        
        // Initialize array RGindex[] holding the reaction group number
        // to which each reaction belongs to -1.
        
        for(int i=0; i<SIZE; i++){
            RGindex[i] = -1;
        }
        
        // Variable numberMembers will keep track of the number of members
        // for the reaction group labeled by rg.
        
        int numberMembers;
        
        // Cycle over all reaction vectors (loop in i) and compare them
        // pairwise with all reaction vectors (loop in j)
        
        for (int i=0; i<SIZE; i++){
            
            if(numberMembers > 0) rg ++;
            numberMembers = 0;
            
            // Loop over other reaction of pair labeled by (i,j).  Loop 
            // only from j=i since we only have to check each pair once 
            // membership in a reaction group labeled by rg.
            
            for(int j=i; j<SIZE; j++){
                
                // Compare reaction vectors labeled by i and j.  If
                // ck = 0 the vectors are not equivalent,if ck = 1
                // the vectors are equivalent,and if ck = 2 the
                // vectors the negatives of each other. Reaction vectors
                // having ck=1 or ck=2 belong to the same reaction group.
                // Reaction vectors having ck=0 belong to different
                // reaction groups.
                
                ck = compareGSLvectors(rvPt+i,rvPt+j);
                
                // Based on value of ck,assign to RG.  The condition
                // RGindex[j] < 0 ensures that we don't assign a
                // reaction to a RG more than once.
                
                if(ck > 0 && RGindex[j] < 0) {
                    
                    RGindex[j] = rg;
                    numberMembers ++;
                }
                
            } 
            
            // Store the number of member reactions in this reaction group 
            // for later use
            
            RGnumberMembers[rg] = numberMembers;
            
        }
        
        // If the last trial reaction group has no members,subtract 
        // one from rg (which was incremented at the beginning of the trial).
        
        if(numberMembers == 0) rg--;
        
        // Store total number of reaction groups
        
        numberRG = rg+1;   
        
        // Output the components of the reaction groups pfnet ->
        // network.out.
        
        fprintf(pfnet,"\n\n\nPARTIAL EQUILIBRIUM REACTION GROUPS");
        for(int i=0; i<numberRG; i++){
            fprintf(pfnet,"\n\nReaction Group %d:",i);
            int rgindex = -1;
            for(int j=0; j<SIZE; j++){
                if(RGindex[j] == i){
                    rgindex ++; 
                    setRG(j,RGclass[j],RGindex[j]);
                    fprintf(pfnet,
                            "\n%s reacIndex=%d RGindex=%d RGclass=%d RGreacIndex=%d isForward=%d RG:%s",
                            reacLabel[j],j,rgindex,RGclass[j],RGMemberIndex[j],
                            isPEforward[j],Utilities::stringToChar(RGstring[j]));
                }
            }
        }
        
        fprintf(pfnet,"\n");
        
    }   // End function sortReactionGroups()
        
    
    
        /*
        * ReactionVector::parseF() to find contributions to F+ and F- of each reaction for each 
        * isotope. This is executed only once at the beginning of the entire calculation to determine 
        * the structure of the network. Since executed only once,make it static so it can
        * be called directly from the class using ReactionVector::parseF(),without having
        * to instantiate.
        */
        
        static void parseF(){
            
            int incrementPlus = 0;
            int incrementMinus = 0;
            
            // Loop over all isotopes in the network
            
            for(int i=0; i<numberSpecies; i++) {
                int total = 0;
                int numFplus = 0;
                int numFminus = 0;
                
                // Loop over all possible reactions for this isotope,finding those that
                // change its population up (contributing to F+) or down (contributing to F-).
                
                for(int j=0; j<numberReactions; j++) {
                    int totalL = 0;
                    int totalR = 0;
                    
                    // Loop over reactants for this reaction
                    
                    for(int k=0; k<NumReactingSpecies[j]; k++) {
                        if(Z[i] == reacZ[j][k] && N[i] == reacN[j][k]) totalL ++;
                    }
                    
                    // Loop over products for this reaction
                    
                    for(int k=0; k<NumProducts[j]; k++) {
                        if(Z[i] == prodZ[j][k] && N[i] == prodN[j][k]) totalR ++;
                    }
                    
                    total = totalL - totalR;
                    
                    if(total > 0){       // Contributes to F- for this isotope
                        numFminus ++;
                        reacMask[i][j] = -total;
                        tempInt2[incrementMinus + numFminus-1] = j;
                    } 
                    else if(total < 0){  // Contributes to F+ for this isotope
                        numFplus ++;
                        reacMask[i][j] = -total;
                        tempInt1[incrementPlus + numFplus-1] = j;
                    } else {             // Doesn't contribute to flux for this isotope
                        reacMask[i][j] = 0;
                    }
                }
                
                // Keep track of the total number of F+ and F- terms in the network for all isotopes
                
                totalFplus += numFplus;
                totalFminus += numFminus;
                
                numFluxPlus[i] = numFplus;
                numFluxMinus[i] = numFminus;
                
                incrementPlus += numFplus;
                incrementMinus += numFminus;
                
            }
            
            // Display isotope component array
            
            fprintf(pFileD,
                "\n\n\nFLUX-ISOTOPE COMPONENT ARRAY (negative n for F-; positive n for F+ for given isotope):");
            fprintf(pFileD,"\nnumberSpecies=%d numberReactions=%d",numberSpecies,numberReactions);
            
            int uppity = minimumOf(30,numberSpecies);  // limit printout width to 30 species
            fprintf(pFileD,"\n\nIndex             Reaction");
            for(int k=0; k<uppity; k++){
                fprintf(pFileD,"%5s",isoLabel[k]);
            }
            for(int j=0; j<numberReactions; j++){
                fprintf(pFileD,"\n%3d %22s",j,reacLabel[j]);
                for(int k=0; k<uppity; k++){
                    fprintf(pFileD," %4d",reacMask[k][j]);
                }
            }
            
            fprintf(pFileD,
                "\n\nFLUX SPARSENESS: Non-zero F+ = %d; Non-zero F- = %d,out of %d x %d = %d possibilities.\n",
                totalFplus,totalFminus,SIZE,ISOTOPES,SIZE*ISOTOPES);
            
        }   // End of function parseF()
    
    
};    // end class ReactionVector



/*
*   class MatrixUtils inherits from Utilities. Functions to create GSL matrices and vectors
*   given standard C++ arrays and to compute matrix-vector multiply M*v using BLAS.
*/


class MatrixUtils: public Utilities {

    private:

        // Rows and columns in flux matrix.  Number of columns in flux matrix is 
        // always equal to rows in abundance vector.
        
        const static int FLUXROWS = 300;
        const static int FLUXCOLS = 100;

    public:

        // Allocate and populate GSL abundance vector
        
        void buildGSLVector(double a[]){
            abundances = gsl_vector_alloc(FLUXCOLS);

            for (int i = 0; i < FLUXCOLS; i++){
                gsl_vector_set(abundances,i,a[i]);
            }
        }

        // Allocate and populate GSL flux matrix
        
        void buildGSLMatrix(double f [][FLUXCOLS]){
            fluxes = gsl_matrix_alloc(FLUXROWS,FLUXCOLS);

            for (int i = 0; i < FLUXCOLS; i++){
                for (int j = 0; j < FLUXROWS; j++){
                    gsl_matrix_set(fluxes,i,j,f[i][j]);
                }
            }
        }

        // Matrix vector multiply fluxes * abundances and store back into abundances
        
        gsl_vector multiply(gsl_vector a,gsl_matrix f){
            gsl_blas_dgemv(CblasNoTrans,1.0,fluxes,abundances,0.0,abundances);

            return *abundances;
        }

//         // Free allocated matrix and vector memory. Function not presently used
//         
//         void freeGSL(){
//             gsl_vector_free(abundances);
//             gsl_matrix_free(fluxes);
//         }

};  // end of class MatrixUtils



// Class ReactionGroup to handle reaction groups.  Inherits from class Utilities. In 
// this code we instantiate an array of ReactionGroup objects RG[],on for each
// reaction group in the network.

class ReactionGroup:  public Utilities {
    
    // Make data fields private,with external access to them through public setter 
    // and getter functions.  Static functions can be called directly from the class
    // without having to instantiate.
    
    private:
        
        static const int maxreac = 10;         // Max possible reactions in this RG instance
        int nspecies[6] = {2,3,4,4,5,6};       // Number isotopic species in 6 RG classes
        int niso;                              // Number isotopic species in this RG object
        int RGn;                               // Index this object in RG array (0,1,... #RG)
        int numberMemberReactions;             // Number of reactions in this RG instance
        int memberReactions[maxreac];          // reacIndex of reactions in reaction group
        int numberReactants[maxreac];          // Number of reactants for each reaction in RG
        int numberProducts[maxreac];           // Number of products for each reaction in RG
        int refreac = -1;                      // Ref. reaction for this RG in memberReactions

        int rgclass;                           // Reaction group class (1-5)
        bool isEquil;                          // True if RG in equilibrium; false otherwise
        bool isForward[maxreac];               // Whether reaction in RG labeled forward
        double flux[maxreac];                  // Current flux for each reaction in RG
        double netflux;                        // Net flux for the entire reaction group
        char reaclabel[maxreac][LABELSIZE];    // Member reaction label
        
        // Partial equilibrium quantities
        
        double crg[4];                 // Constants c1,c2,... (allocate dynamically?)
        int numberC;                   // Number constants crg[] for this RG object
        double rgkf;                   // Forward rate parameter for partial equilibrium
        double rgkr;                   // Reverse rate parameter for partial equilibrium
        
        double aa,bb,cc;             // Quadratic coefficients a,b,c
        double alpha,beta,gamma;     // Coefficients for cubic ~ quadratic approximation
        double qq;                     // q = 4ac-b^2
        double rootq;                  // Math.sqrt(-q)
        double tau;                    // Timescale for equilibrium

        double equilRatio;             // Equilibrium ratio of abundances
        double kratio;                 // Ratio k_r/k_f. Equal to equilRatio at equilibrium
        double eqcheck[5];             // Population ratio to check equilibrium
        double Yminner;                // Current minimum Y in reaction group
        double eqRatio[5];             // Ratio eqcheck[i]/equiTol. 
        double maxRatio;               // Largest eqcheck[]/equiTol in reaction group
        double minRatio;               // Smallest eqcheck[]/equiTol in reaction group 

        double lambda;                 // Progress variable for RG (computed; not used)
        double lambdaEq;               // Equil value progress variable (computed; not used)
        
        // Reactions of the Reaclib library have 1-3 reactants and 1-4 products,so create arrays
        // to accomodate all possibilities without having to resize arrays.
        
        int reactantIsoIndex[3];       // Species index of reactants
        int productIsoIndex[4];        // Species index of products
        
        // Reactions in the ReacLib library involve 2-5 species.  Make the following
        // arrays of dimension 5 to accomodate all possibilities without having to
        // resize arrays.
        
        int isoindex[5];               // Species index for participants in reaction   
        char isolabel[5][5];           // Isotopic label of species in RG reactions
        int isoZ[5];                   // Z for niso isotopes in the reactions of the group
        int isoN[5];                   // N for niso isotopes in the reactions of the group
        double isoA[5];                // A for niso isotopes in the reactions of the group
        double isoYeq[5];              // Y_eq for niso isotopes in reactions of the group
        double isoY[5];                // Current Y for niso isotopes in reactions of group
        double isoY0[5];               // Y0 for niso isotopes in the reactions of the group

    
    public:
    
    // Constructor executed when ReactionGroup objects instantiated
        
    ReactionGroup(int rgn){
        RGn = rgn;
        isEquil = false;
    }
    
    // Public ReactionGroup setter functions to set values of private class fields
    
    void setnumberMemberReactions(int n){numberMemberReactions = n;}
    
    void setmemberReactions (int i,int index){memberReactions[i] = index;}
    
    void setnumberReactants(int i,int j){numberReactants[i] = j;}
    
    void setnumberProducts(int i,int j){numberProducts[i] = j;}
    
    void setisEquil(bool b) {isEquil = b;}
    
    void setisForward(int i,bool b){isForward[i] = b;}
    
    int setrefreac(){
        
        // Set the reference reaction for the ReactionGroup by looping
        // through and choosing the first reaction that has .forward = true.
        
        for (int i = 0; i < numberMemberReactions; i++) {
            
            if (isPEforward[i]) {
                refreac = i;
                return refreac;
            }
        }
        
        // Take care of anomalous case where there are no forward reactions with 
        // a given reaction vector (which could be generated by suppressing
        // all the forward reactions in a reaction group,for example).
        
        if (refreac == -1) {
            refreac = 0;
            fprintf(pFileD,"\n*** Reaction group %d has no forward reactions ***",
                RGn);
        }
        
        return refreac;
    }
    
    void setflux(int i,double f){flux[i] = f;}

    void setRGn(int rgn){RGn = rgn;}
    
    void setrgclass(int rc){rgclass = rc;}

    void setreaclabel(int k,char *s){ 
        
        // Convert from string to char array
        
        char p[LABELSIZE];  
        for (int i = 0; i < sizeof(p); i++) { 
            p[i] = s[i]; 
            reaclabel[k][i] = p[i];
        }
    }
       
    // ReactionGroup::setRGfluxes() to set all fluxes in RG from the array Flux[],
    // and compute the net flux for the RG.
    
    void setRGfluxes(){

        for(int i = 0; i < numberMemberReactions; i++){
            setflux(i,Flux[ memberReactions[i] ]);
        }
        
        // Set current net flux for the reaction group object
        
        netflux = sumRGfluxes();
    }
    
    void setnetflux(double f){netflux = f;}
    
    void setniso(int rgclass){niso = nspecies[rgclass-1];}
    
    void setisoindex(int i,int j){isoindex[i] = j;}
    
    void setisolabel(int k,char s[]){ 
        for (int i = 0; i < 5; i++) { 
            isolabel[k][i] = s[i];
        }
    }
    
    void setisoZ(int i,int j){isoZ[i] = j;}
    
    void setisoN(int i,int j){isoN[i] = j;}
    
    void setisoA(int i,int j){isoA[i] = j;}
    
    void setisoY0(int i,double y){isoY0[i] = y;}
    
    void setisoY(int i,double y){isoY[i] = y;}
    
    void setisoYeq(int i,double y){isoYeq[i] = y;}
    
    void setreactantIsoIndex(int i,int j){
        reactantIsoIndex[i] = j;
    }

    void setproductIsoIndex(int i,int j){
        productIsoIndex[i] = j;
    }
    
    void seteqcheck(int k,double eq){eqcheck[k] = eq;}
    
    void setnumberC(int k){numberC = k;}
    
    
    // Public ReactionGroup getter functions to retrieve values of private class fields
    
    int getnumberMemberReactions(){return numberMemberReactions;}
    
    int getmemberReactions (int i) {return memberReactions[i];}
    
    int getnumberReactants(int i){return numberReactants[i];}
    
    int getnumberProducts(int i){return numberProducts[i];}
    
    bool getisEquil() {return isEquil;}
    
    bool getisForward(int i){return isForward[i];}
    
    int getrefreac(){return refreac;}
    
    double getflux(int i){return flux[i];}
    
    int getRGn(){return RGn;}
    
    int getrgclass(){return rgclass;}
    
    double getRGfluxes(int index){return flux[index];}
    
    double getnetflux(){return netflux;}
    
    int getniso(){return niso;};
    
    int getisoindex(int i){return isoindex[i];}
    
    char* getisolabel(int k){return isolabel[k];}
    
    int getisoZ(int i){return isoZ[i];}
    
    int getisoN(int i){return isoN[i];}
    
    int getisoA(int i){return isoA[i];}
    
    double getisoY0(int i){return isoY0[i];}
    
    double getisoY(int i){return isoY[i];}
    
    double getisoYeq(int i){return isoYeq[i];}
    
    int getreactantIsoIndex(int i){return reactantIsoIndex[i];}
    
    int getproductIsoIndex(int i){return productIsoIndex[i];}
    
    double geteqcheck(int k){return eqcheck[k];}
    
    double getequilRatio(){return equilRatio;}
    
    double getmaxRatio(){return maxRatio;}
    
    double getrgkf(){return rgkf;}
    
    double getrgkr(){return rgkr;}
    
    double getkratio(){return kratio;}
    
    double getaa(){return aa;}
    
    double getbb(){return bb;}
    
    double getcc(){return cc;}
    
    double getalpha(){return alpha;}
    
    double getbeta(){return beta;}
    
    double getgamma(){return gamma;}
    
    double getqq(){return qq;}
    
    double gettau(){return tau;}
    
    bool getisEqual(){return isEquil;}
    
    int getnumberC(){return numberC;}
    
    double getcrg(int k){return crg[k];}
    
    
    // Function ReactionGroup::showRGfluxes to show all current fluxes in 
    // reaction groups
    
   void showRGfluxes(){
        
        fprintf(pFileD,"\n\nRG=%d",RGn);
        
        double fac;
        for(int i=0; i<numberMemberReactions; i++){
            if(isForward[i]){
                fac = 1.0;
            } else {
                fac = -1.0;
            }
            fprintf(pFileD,
                "\nshowRGfluxes: %d %s RGclass=%d isForward=%d t=%7.4e dt=%7.4e flux=%7.4e",
                i,reacLabel[memberReactions[i]],rgclass,isForward[i],t,dt,
                fac*flux[i] );
            
        }
        
        fprintf(pFileD,"\n");
        if(isEquil){
            fprintf(pFileD,"showRGfluxes: NetRGflux=%7.4e\nEQUILIBRATED", netflux); 
        } else {
            fprintf(pFileD,"showRGfluxes: NetRGflux=%7.4e\nNOT EQUILIBRATED",netflux); 
        }
        
    }
    
    // Function ReactionGroup::sumRGfluxes to sum net flux for this reaction group.
    // This corresponds to sumFluxes in original Java program.
    
    double sumRGfluxes(){
        
        double sumf = 0.0;
        double fac;

        for (int i=0; i<numberMemberReactions; i++){
            fac = -1.0;
            if(isForward[i]) fac = 1.0;
            sumf += fac*flux[i];
        }

        netflux = sumf;
        return sumf;
        
    }    // End function sumRGfluxes()
    
    
    // ---------------------------------------------------------
    // Function ReactionGroup::computeEquilibrium() to compute
    // all partial equilibrium quantities
    //----------------------------------------------------------
    
    void computeEquilibrium() {
        
        mostDevious = 0.0;
        computeEquilibriumRates();
        putY0();
        computeC();
        computeQuad();
        
        // Compute net flux and progress variable for this reaction group
        
        if (isEquil) {
            netflux = sumRGfluxes();
            lambda = netflux * dt;   // lambda not presently used
        }
    }
    
    
    // -----------------------------------------------------------------
    // Function ReactionGroup::computeEquilibriumRates() to compute the 
    // net forward and reverse rates k_f and k_r required in partial 
    // equilibrium approximation.
    // -----------------------------------------------------------------
    
    void computeEquilibriumRates() {
        
        double kf = 0.0;
        double kr = 0.0;
        
        // Sum all contributions from members of reaction group
        
        for (int j = 0; j < numberMemberReactions; j++) {
            int rin = memberReactions[j];
            if (isForward[j]) {
                kf += Rate[rin];
            } else {
                kr += Rate[rin];
            }
        }
        
        // Store forward and reverse rates
        
        rgkf = kf;
        rgkr = kr;
        
    }  // End of function computeEquilibriumRates()
    
    
    // -----------------------------------------------------------------------
    // Function ReactionGroup::putY0() to put the values of Y0 and Y at 
    // beginning of timestep into the Y0[] and Y[] arrays for this 
    // RG object.
    // -----------------------------------------------------------------------
    
    void putY0() {
        
        int ii;
        
        for (int k = 0; k < niso; k++) {
            ii = isoindex[k];
            isoY0[k] = Y0[ii];
            isoY[k] = Y[ii];   // old error: isoY[k]=isoY0[k];
        }
        
    }
    
   
   // -----------------------------------------------------------------------
   // Function ReactionGroup::computeC() to compute values of constants crg[]
   // -----------------------------------------------------------------------
   
    void computeC() {
        
        switch (rgclass) {
            
            // Reaclib class 7,which can't equilibrate for standard 
            // ReacLib library because there are no inverse reactions
            // in the library for the reaclib class.
            
            case -1:
                
                break;
                
            case 1:    // a <-> b
                
                crg[0] = isoY0[0] + isoY0[1];
                
                break;
                
            case 2:    // a+b <-> c
                
                crg[0] = isoY0[1] - isoY0[0];
                crg[1] = isoY0[1] + isoY0[2];
                
                break;
                
            case 3:    // a+b+c <-> d
                
                crg[0] = isoY0[0] - isoY0[1];
                crg[1] = isoY0[0] - isoY0[2];
                crg[2] = THIRD * (isoY0[0] + isoY0[1] + isoY0[2]) + isoY0[3];
                
                break;
                
            case 4:    // a+b <-> c+d
                
                crg[0] = isoY0[0] - isoY0[1];
                crg[1] = isoY0[0] + isoY0[2];
                crg[2] = isoY0[0] + isoY0[3];
                
                break;
                
            case 5:    //  a+b <-> c+d+e
                
                crg[0] = isoY0[0] + THIRD * (isoY0[2] + isoY0[3] + isoY0[4]);
                crg[1] = isoY0[0] - isoY0[1];
                crg[2] = isoY0[2] - isoY0[3];
                crg[3] = isoY0[2] - isoY0[4];
                
                break;
        }
        
    }     // End of function computeC()
    
    
    // --------------------------------------------------------------
    // Function ReactionGroup::computeQuad() to compute the quadratic 
    // coefficients needed for the equilibrium solution and to 
    // compute the equilibrium solution
    // --------------------------------------------------------------
    
    void computeQuad() {
        
        switch (rgclass) {
            
            // Reaclib class 7,which can't equilibrate in the standard
            // ReacLib library because there is no inverse reaction
            // in the reaction library
            
            case -1: 
                
                break;
                
            case 1:  // a <-> b
                
                aa = 0;
                bb = -rgkf;
                cc = rgkr;
                
                break;
                
            case 2:  // a+b <-> c
                
                aa = -rgkf;
                bb = -(crg[0] * rgkf + rgkr);
                cc = rgkr * (crg[1] - crg[0]);
                
                break;
                
            case 3:  // a+b+c <-> d
                
                aa = -rgkf * isoY0[0] + rgkf * (crg[0] + crg[1]);
                bb = -(rgkf * crg[0] * crg[1] + rgkr);
                cc = rgkr * (crg[2] + THIRD * (crg[0] + crg[1]));
                
                break;
                
            case 4:  // a+b <-> c+d
                
                aa = rgkr - rgkf;
                bb = -rgkr * (crg[1] + crg[2]) + rgkf * crg[0];
                cc = rgkr * crg[1] * crg[2];
                
                break;
                
            case 5:  //  a+b <-> c+d+e
                
                alpha = crg[0] + THIRD * (crg[2] + crg[3]);
                beta = crg[0] - TWOTHIRD * crg[2] + THIRD * crg[3];
                gamma = crg[0] + THIRD * crg[2] - TWOTHIRD * crg[3];
                aa = (3 * crg[0] - isoY0[0]) * rgkr - rgkf;
                bb = crg[1] * rgkf
                - (alpha * beta + alpha * gamma + beta * gamma) * rgkr;
                cc = rgkr * alpha * beta * gamma;
                
                break;
        }
        
        // Compute the q = 4ac - b^2 parameter,equil timescale tau,and
        // isoYeq[0] (which is then be used to compute the other isoYeq[].
        
        if (rgclass > 1) {
            qq = computeq(aa,bb,cc);
            rootq = sqrt( max(-qq,0.0) );
            if (numberMemberReactions > 1) {
                tau = 1.0 / rootq;
            }
            isoYeq[0] = computeYeq(aa,bb,rootq);
            
        } else {
            qq = -1.0;
            tau = 1.0 / rgkf;
            isoYeq[0] = rgkr / rgkf;
        }
        
        // Compute the other equilibrium populations in the reaction pair
        // and abundance ratios
        
        switch (rgclass) {
            
            // Reaclib class 7,which can't equilibrate because no inverse in 
            // standard Reaclib library.
            
            case -1: 
            
                break;
                
            case 1:    // a <-> b
                
                isoYeq[1] = crg[0] - isoYeq[0];
                equilRatio = isoY[0] / isoY[1];
                
                break;
                
            case 2:    // a+b <-> c
                
                isoYeq[1] = crg[0] + isoYeq[0];
                isoYeq[2] = crg[1] - isoYeq[1];
                equilRatio = isoY[0] * isoY[1] / isoY[2];

                break;
                
            case 3:    // a+b+c <-> d
                
                isoYeq[1] = isoYeq[0] - crg[0];
                isoYeq[2] = isoYeq[0] - crg[1];
                isoYeq[3] = crg[2] - isoYeq[0] + THIRD * (crg[0] + crg[1]);
                equilRatio = isoY[0] * isoY[1] * isoY[2] / isoY[3];
                
                break;
                
            case 4:    // a+b <-> c+d
                
                isoYeq[1] = isoYeq[0] - crg[0];
                isoYeq[2] = crg[1] - isoYeq[0];
                isoYeq[3] = crg[2] - isoYeq[0];
                equilRatio = isoY[0] * isoY[1] / ( isoY[2] * isoY[3] );
                
                break;
                
            case 5:    //  a+b <-> c+d+e
                
                isoYeq[1] = isoYeq[0] - crg[1];
                isoYeq[2] = alpha - isoYeq[0];
                isoYeq[3] = beta - isoYeq[0];
                isoYeq[4] = gamma - isoYeq[0];
                equilRatio = isoY[0] * isoY[1] / ( isoY[2] * isoY[3] * isoY[4] );
                
                break;
        }
        
        
        // Compute the equilibrium value of the progress variable
        
        lambdaEq = isoY0[0] - isoYeq[0];  // Not presently used
        
        // Compute the population ratios used to check equilibration
        
        computeEqRatios();
        
        kratio = rgkr / rgkf;
        
    }    // End function computeQuad()
    
    
    // ---------------------------------------------------------------------
    // Function ReactionGroup::computeq to compute q = 4ac-b^2 for quadratic 
    // solution
    // ---------------------------------------------------------------------
    
    double computeq(double a,double b,double c) {
        return 4 * a * c - b * b;
    }
    
    // ---------------------------------------------------------------------
    //  Function ReactionGroup::computeYeq to compute Yeq[0]
    // ---------------------------------------------------------------------
    
    double computeYeq(double a,double b,double rootq) {
        return -0.5 * (b + rootq) / a;
    }
    
    
    // ---------------------------------------------------------------------
    // Function ReactionGroup::computeEqRatios to compute array of population 
    // ratios and check for equilibration in each reaction group.
    // ---------------------------------------------------------------------
    
    void computeEqRatios() {
        
        // Compute thisDevious,which measures difference from equil.
        // Limit how small denominator can be in following to prevent 
        // possible divide by zero
        
        thisDevious = abs((equilRatio - kratio) / max(kratio,1.0e-24));
        
        // Store max value of thisDevious
        
        if (isEquil && thisDevious > mostDevious) {
            mostDevious = thisDevious;                
            mostDeviousIndex = RGn;
        }
        
        Yminner = 1000;
        maxRatio = 0;
        minRatio= 1000;

        // Determine if reaction group RG is in equilibrium by computing the fractional
        // difference of the actual and equilibrium abundances for all isotopic species
        // in the reaction group.

        for (int i = 0; i < niso; i++) {
            
            // Compute absolute value of deviation of abundances from 
            // equilibrium values for this reaction group.
            
            eqcheck[i] = abs( isoY[i] - isoYeq[i] ) / max(isoYeq[i],1e-24);
            eqRatio[i] = eqcheck[i]/equiTol;
            
            // Store some min and max values for this RG
            
            if (eqRatio[i] < minRatio) minRatio = eqRatio[i];
            if (eqRatio[i] > maxRatio) maxRatio = eqRatio[i];
            if (isoYeq[i] < Yminner) Yminner = isoYeq[i];
            
        }
        
        // The return statements in the following if-clauses cause reaction
        // groups already in equilibrium to stay in equilibrium. Otherwise,if
        // the RG is in equilibrium (isEquil=true) but the tolerance condition
        // thisDevious < deviousMax is no longer satisfied,the RG is removed 
        // from equilibrium.
        
        if (isEquil && thisDevious < deviousMax) {
            return;
        } else if (isEquil && thisDevious >= deviousMax && doPE && t > equilibrateTime) {
            removeFromEquilibrium(1);
            return;
        }
        
        Yminner = 1000;
        maxRatio = 0;
        minRatio= 1000;
        
        // Determine if reaction group RG is in equilibrium by computing the fractional
        // difference of the actual and equilibrium abundances for all isotopic species
        // in the reaction group.
        
        for (int i = 0; i < niso; i++) {
            
            // Compute absolute value of deviation of abundances from 
            // equilibrium values for this reaction group.
            
            eqcheck[i] = abs( isoY[i] - isoYeq[i] ) / max(isoYeq[i],1e-24);
            eqRatio[i] = eqcheck[i]/equiTol;
            
            // Store some min and max values for this RG
            
            if (eqRatio[i] < minRatio) minRatio = eqRatio[i];
            if (eqRatio[i] > maxRatio) maxRatio = eqRatio[i];
            if (isoYeq[i] < Yminner) Yminner = isoYeq[i];
            
        }
        
        bool lastEquilState = isEquil;
            
        // Set isEquil to false if any eqcheck[] greater than equiTol or if the 
        // time is before the time to allow equilibration equilibrateTime,and true 
        // otherwise.
            
        if (t > equilibrateTime && maxRatio < 1) {
            isEquil = true;
            if (lastEquilState != isEquil) addToEquilibrium();
        } else {
            isEquil = false;
            if (lastEquilState != isEquil) removeFromEquilibrium(2);
        }
        
        // Set the activity array for each reaction in reaction group to true if not in 
        // equil and false if it is,if we are imposing equilibrium.
        
        if (doPE && t > equilibrateTime) {
            
            for (int i = 0; i < numberMemberReactions; i++) {
                int ck = memberReactions[i];
                reacIsActive[ck] = !isEquil;
            }
        }
            
    }    // End function ReactionGroup::computeEqRatios()
    
    
    // -----------------------------------------------------------
    // Function ReactionGroup::addToEquilibrium() to add 
    // reaction group to equilibrium if it was not in equilibrium
    // in last timestep but now satisfies the equilibrium 
    // conditions for this timestep.
    // -----------------------------------------------------------
    
    void addToEquilibrium(){
        
        totalEquilRG ++;
        if(showAddRemove) fprintf(pFileD,
            "\n*** ADD RG %d Steps=%d RGeq=%d t=%6.4e logt=%6.4e devious=%6.4e Rmin=%6.4f Rmax=%6.4f",
            RGn,totalTimeSteps,totalEquilRG,t,log10(t),thisDevious,minRatio,maxRatio);

    }
    
    
    // -----------------------------------------------------------
    // Function ReactionGroup::removeFromEquilibrium() to remove 
    // reaction group from equilibrium if it was in equilibrium
    // in last timestep but no longer satisfies the equilibrium 
    // conditions for this timestep.
    // -----------------------------------------------------------
    
    void removeFromEquilibrium(int where) {
        isEquil = false;
        thisDevious = abs((equilRatio - kratio) / max(kratio,1.0e-24));
        
        totalEquilRG -- ;
        
        if(showAddRemove)
        fprintf(pFileD,
            "\n*** REMOVE RG %d where=%d Steps=%d RGeq=%d t=%6.4e logt=%6.4e devious=%6.4e Rmin=%6.4f Rmax=%6.4f",
            RGn,where,totalTimeSteps,totalEquilRG,t,log10(t),thisDevious,minRatio,maxRatio);
        
        for (int i = 0; i < numberMemberReactions; i++) {
            int ck = memberReactions[i];
            reacIsActive[ck] = true;         
        }
        
    }
    
    
    // ----------------------------------------------------------------
    // Function ReactionGroup::speciesIsInRG() to determine if given 
    // species with index speciesIndex is in any of the reactions of a 
    // reaction group,where speciesIndex is the array index i for 
    // isotope quantitites like Z[i] or Y[i]. Returns true (1) if it
    // is and false (0) if not.
    // ----------------------------------------------------------------
    
    bool speciesIsInRG(int speciesIndex) { 
        
        // Loop over member reactions in the RG
        
        for(int i=0; i<numberMemberReactions; i++){

            // Loop over isotopes in reactants
            
            for (int j=0; j<numberReactants[i]; j++){ 
                if(isoindex[j] == speciesIndex){
                    return true;
                }
            }
            
            // Loop over isotopes in products
            
            for (int j=0; j<numberProducts[i]; j++){
                if(isoindex[j+numberReactants[i]] == speciesIndex){
                    return true;
                }
            }
        }
        
        return false;
        
    }       // End function speciesIsInRG(int)
    
};      // End class ReactionGroup




// ----------------------------------------------------------------
// Class Integrate with functions to integrate the reaction network.  
// Inherits from class Utilities.
// ----------------------------------------------------------------


class Integrate: public Utilities {
    
    // Make data fields private,with external access to them through public setter 
    // and getter functions.  Its static functions can be called directly from the class
    // without having to instantiate.
    
    private:
        
    public:
        
        // Static function Integrate::doIntegrationStep() that may be invokied
        // to execute a single integration step.  Assumes that all fluxes have
        // been calculated,and relevant fluxes set to zero if PE approximation
        // and the reaction group has been judged to be in equilibrium.
        // Declared static so that it can be invoked directly from the class as
        // Integrate::doIntegrationStep(),without having to instantiate an 
        // Integrate object.
        
        static void doIntegrationStep(){
            
            double sumXhalf;
            double sumXfull;
            double dE_half1;
            double dE_half2;
            double E_half1 = 0.0;
            double E_half2 = 0.0;
            double sumhalves;
            
            // Increment integration step counter for the timestep we are
            // about to execute. Time at the end of this timestep will
            // be set near the end of this funciton.
            
            totalTimeSteps ++; 
            
            // Choose massTol parameter
            
            if(doPE && totalEquilRG > 0){
                massTol = massTol_asyPE;  // If there are equilibrated RG
            } else {
                massTol = massTol_asy;    // If no equilibrated RG
            }

            // Store quantities from previous timestep
            
            dtLast = dt;
            sumX = Utilities::sumMassFractions();
            sumXlast = sumX;
            t_saved = t;
            dt_saved = dt;       // Will hold final dt in this timestep.
            storeCurrentY();     // For later restoration
            
            // Compute max stable forward Euler timestep
            
            if(fastestCurrentRate > 0){
                dt_FE = sf/fastestCurrentRate;
            } else {
                dt_FE = 0.00001*t;
            }
                
            
            // Compute timestep for explicit asymptotic method.  The 
            // diagnostic flag choice2 indicates whether dt_FE or dt_EA 
            // is chosen as the timestep.
            
            choice2 =  0;
            
            dt_EA = computeTimeStep_EA(dtLast);
            if(dt_EA < dt_FE) choice2 = 1;
            dt = min(dt_FE,dt_EA); 
            
            if(dt == 0){
                printf ("\n\n*** STOP: dt=0 in doIntegrationStep(); step=%d t=%7.5e ***\n\n",
                    totalTimeSteps,t);
                exit(1);
            }
            
            // We will estimate error by computing difference in sumX 
            // between full timestep and at end of two half timesteps. 
            
            dt_saved = dt;         // Save full dt for this step
            t = t_saved;           // Save initial time for this step
            t_end = t_saved + dt;  // This will be end time for this step
            dt_half = 0.5*dt;      // Half of full timestep
            
            // Now execute a full timestep and store sumX. Note that
            // updatePopulations(dt) updates sumX. The diagnostic 
            // flag dtMode labels whether we are computing before the
            // first integration timestep (dtMode=-1),taking the full 
            // timestep (dtMode=0),the first half timestep (dtMode = 1),
            // or the second half timestep (dtMode = 2).
            
            dtMode = 0;
            
            updatePopulations(dt);
            sumXfull = sumX;
            
            // Store the values of Y for the full step for later
            // diagnostics
            
            for(int i=0; i<ISOTOPES; i++){
                YfullStep[i] = Y[i];
            }
            
            // Now execute the first of two half-steps
            
            restoreCurrentY();
            dtMode = 1;
            updatePopulations(dt_half);
            
            // Compute energy release for first half-step
            
            dE_half1 = dE_halfstep()*dt_half;
            
            // Now update time for second half-step
            
            t = t_saved + dt_half; 

            // Recompute fluxes since Ys have changed in 1st half step
            
            computeReactionFluxes();
            dtMode = 2;
            
            // Execute second half-step.  First we
            // update Y0 array with results from first half-step
            // as new starting point for second half-step.
            
            updateY0();
            
            // Now update populations for 2nd half step. Since
            // two half steps should be more accurate than one
            // full step,we will accept this population update
            // as the final result for this integration step.
            
            updatePopulations(dt_half);
            sumXhalf = sumX; 
            
            // Compute energy release in second half step
            
            dE_half2 = dE_halfstep()*dt_half;
            
            // Compute total energy release for both half steps This 
            // energy release will be accepted as the result for this
            // integration step.
            
            sumhalves = dE_half1 + dE_half2;
            ERelease += sumhalves;
            netdERelease = (sumhalves/2.0) / dt_half;
            
            // Set time to end of 2nd half step since we are
            // updating populations corresponding to the time
            // at the end of this integration step.
            
            t = t_end; 
            
            // Estimate the local error associated with the size of the
            // timestep by comparing sumX for full timestep and
            // for two successive half-steps
            
            Error_Observed = abs(sumXhalf - sumXfull);
            Error_Desired = EpsA;       // Neglect EpsR for now
            
            // Get new trial timestep for next integration step by using
            // the local error observed for this timestep compared with the
            // error desired to predict a timestep having near the local
            // error desired.

            dt = computeNextTimeStep(Error_Observed,Error_Desired,dt_saved);
            
            dtMode = -1;    // Indicates not in the integration step
            
        }    // End of doIntegrationStep
        
        
        
        // Function Integrate::storeCurrentY() to store current Ys. Restore 
        // using restoreCurrentY().
        
        static void storeCurrentY(){
            for(int i=0; i<ISOTOPES; i++){
                Ystore[i] = Y[i];
            }
        }
        
        // Function Integrate::restoreCurrentY()to restore Ys that were stored 
        // using storeCurrentY()
        
        static void restoreCurrentY(){
            for(int i=0; i<ISOTOPES; i++){
                Y[i] = Ystore[i];
            }
        }
        
        // Function Integrate::computeTimeStep_EA (double,double)
        // to update explicit asymptotic timestep

        static double computeTimeStep_EA(double dt0){
    
            double dtt = dt0;
            double dtt_0;

            updatePopulations(dtt);
            
            // Iterate timestep downward if necessary to satisfy the
            // particle number conservation condition
            
            iterations = 0;
            
            diffXzero = diffX;
            
            while( diffX > massTol && iterations < maxit){
                
                dtt_0 = dtt;
                dtt *= downbumper;
                dt = dtt;
                updatePopulations(dtt);
                diffX = abs(sumX-sumXlast);
                iterations ++;
                totalIterations ++;
            }
            
            diffXfinal = diffX;
            
            // Ensure timestep not larger than 10% of time,for accuracy
            
            if(dtt > 0.1*t) dtt = 0.1*t;
            
            // If timestep would cause t+dt to be larger than the next
            // plot output step,reduce trial dt to be equal to the
            // next plot output step.
            
            dt_desired = dtt;
            double upfac = 1.0;
            double gap = upfac*nextPlotTime - t_saved;

            if(dtt > gap && gap > 0){
                dtt = gap;
            } 
            
            // dtt should be a positive number.  Exit if it isn't.
            
            if(dtt <= 0){
                printf("\n\n*** STOP: dt=0 in computeTimeStep_EA(); step=%d,t=%7.5e\n\n",
                    totalTimeSteps,t);
                exit(1);
            }
            
            return dtt;
            
        }  // End of computeTimeStep_EA
        
        
        // Function Integrate::computeNextTimeStep(double,double,double)
        // to compute the next timestep based on the error observed in the
        // previous timestep.
        
        static double computeNextTimeStep(double error,double error_D,double dt_old){
            
            E_R = error/error_D; 
            
            if(E_R > 0.1){
                dt_new =  0.9 * dt_old / E_R;
                choice1 = 0;
            } else if(E_R < 0.5) {
                dt_new =  0.5 * dt_old / sqrt(E_R);   // Note: Divides by 0 if E_R = 0
                choice1 = 1;
            } else {
                dt_new = dt_old;
                choice1 = 2;
            }
            
            // Restrict dt_new to not be larger than twice old timestep
            // and not smaller than half old timestep
            
            double maxupdt = 2.0;
            double maxdowndt = 0.5;
            
            dtmin = min(dt_new,maxupdt*dt_old);
            dt_new = max( dtmin,maxdowndt*dt_old );
            
            // Don't let dt exceed 0.1*t for accuracy reasons
            
            dt_new = min(dt_new,0.1*t);
            
            // Return the new trial timestep that will be the starting point
            // for the next integration step.
            
            return dt_new;
        }
        
        
        // Function Integrate::updatePopulations(double) to do population update 
        // with current dt and current fluxes.
        
        static void updatePopulations(double dtt){

            // If using the QSS approximation,apply the QSS approximation 
            // to all isotopes
            
            if(doQSS){
                QSSupdate();
            }
            
            // If using asymptotic approximation,determine which species satisfy the
            // asymptotic condition. 
            
            if(doASY){
                
                // Determine which isotopes satisfy asymptotic condition
                
                int numAsy = 0;
                
                for(int i=0; i<ISOTOPES; i++){
                    isAsy[i] = checkAsy(keff[i]);
                }
                
                dt = dtt;
                
                // If Asy or Asy+PE,compute with Asy+FE algorithm (with fluxes removed
                // by PE approximation (individual fluxes in RG that are in equilibrium)
                // if Asy+PE.
                
                updateAsyEuler();
            }
            
        }  // End of updatePopulationsa
        

        // The function Integrate::updateAsyEuler() uses the fluxes
        // to update the populations for this timestep. We determine whether each isotope 
        // satisfies the asymptotic condition. If it does we update with the asymptotic formula. 
        // If not,we update numerically using the forward Euler formula. 
        
        static void updateAsyEuler(){
            
            sumX = 0.0;
            
            for(int i=0; i<numberSpecies; i++){	
                
                if(isAsy[i]){
                    Y[i] = asymptoticUpdate(i,FplusSum[i],FminusSum[i],Y0[i],dt);
                } else {
                    Y[i] = eulerUpdate(i,FplusSum[i],FminusSum[i],Y0[i],dt);
                }
                X[i] = Y[i] * (double) AA[i];
                sumX += X[i];
                
            }
            
            diffX = abs(sumX-sumXlast);
            
        }    // End function updateAsyEuler()
    
     
     
     // Function Integrate::eulerUpdate(int,double,double,double,double) to update 
     // by the forward Euler method. Returns the updated value of Y.
        
    static double eulerUpdate(int i,double fplus,double fminus,double y0,double dtt){
        
        double newY;
        double dY;
        
        dF[i] = fplus - fminus;
        dY = dF[i]*dtt;
        newY = y0 + dY;
        return newY;            // New Y for forward Euler method
        
    }
    
    // Function Integrate::asymptoticUpdate(int double,double,double,double) to update by 
    // the asymptotic method using Sophia He formula. Returns the updated value of Y.
    
    static double asymptoticUpdate(
        int i,double fplus,double fminus,double y,double dtt){
        
        double newY = (y + fplus*dtt)/(1.0 + fminus*dtt/y);  
        return newY;
        
    }
    
    // Function Integrate::checkAsy() to determine whether an isotope satisfies the
    // asymptotic condition. Returns true (1) if it does and false (0) if not.
    // Two overloaded forms taking either Fminus and Y0,or keff as arguments.
    
    static bool checkAsy(double Fminus,double YY){
        
        asycheck = Fminus*dt/YY;
        if(YY > 0.0 && asycheck > 1.0){
            return true;
        } else {
            return false;
        }
        
    }
    
    static bool checkAsy(double k){
        
        asycheck = k*dt;
        if(asycheck > 1.0){
            return true;
        } else {
            return false;
        }
        
    }
    
    
    // Function to update by the Quasi-Steady-State (QSS) approximation. This function 
    // replicates method steadyState(dt) in Java code. nitQSS is the number of
    // predictor-corrector iterations.  Found with Java code that increasing beyond 1
    // did not help much,so generally use nitQSS = 1,but code allows nitQSS > 1.
    
    static void QSSupdate(){
        
        // Iteration loop (nitQSS is number of predictor-corrector iterations; 
        // normally nitQSS=1)
        
        int nitQSS = 1;
        
        for (int i = 0; i < nitQSS; i++) {
            
            ssPredictor();
            ssCorrector();
            
            // Recompute fluxes if another predictor-corrector iteration follows
            
            if (nitQSS > 1) {
                computeReactionFluxes();
            }
        }
    }
    
    
    // ----------------------------------------------------------------------
    // Integrate::ssPredictor() to implement steady-state predictor step
    // ----------------------------------------------------------------------
    
    static void ssPredictor() {
        
        // Save current values of F+,F- and keff for later use. Y0[]
        // already contains the saved populations before update 
        // (i.e.,from last timestep)
        
        for (int i = 0; i < ISOTOPES; i++) {

            FplusZero[i] = FplusSum[i];
            keffZero[i] = keff[i];
            
        }
        
        // Loop over all active isotopes and calculate the predictor
        // populations. Unlike for asymptotic method where we update with
        // the asymptotic approximation if kdt >= 1 and with forward euler if
        // if kdt < 1,we will update isotope abundances with the same 
        // QSS predictor-corrector,irrespective of value of keff*dt for 
        // an isotope.
        
        for (int i = 0; i < ISOTOPES; i++) {
            
                double kdt = keff[i] * dt;
                double deno = 1.0 + kdt*alphaValue(kdt);
                
                Y[i] = Y0[i] + (FplusSum[i] - FminusSum[i])*dt / deno;
                X[i] = Y[i] * (double)AA[i];

        }
        
        // Update all fluxes for the corrector step
        
        computeReactionFluxes();
        
    }
    
    
    // ------------------------------------------------------------------
    // Integrate::ssCorrector() to implement steady-state corrector step
    // based on earlier predictor step
    // ------------------------------------------------------------------
    
    static void ssCorrector() {
        
        double kBar;
        double kdt;
        double alphaBar;
        double FplusTilde;
        sumX = 0.0;
        
        // Loop over all isotopes and update the result of the predictor step
        
        for (int i = 0; i< ISOTOPES; i++) {

                kBar = 0.5 * (keffZero[i] + keff[i]);
                kdt = kBar * dt;
                alphaBar = alphaValue(kdt);
                FplusTilde = alphaBar * FplusSum[i] + (1.0 - alphaBar) * FplusZero[i];
                Y[i] = Y0[i] + ((FplusTilde - kBar * Y0[i]) * dt) / (1 + alphaBar * kdt);
                X[i] = Y[i] * (double)AA[i];
                
                // For reference,keep track of the isotopes that would satisfy the
                // asymptotic condition if we were using the asymptotic approximation
                // instead of QSS
                
                if (kdt >= 1.0) {
                    
                    isAsy[i] = true;
                    totalAsy ++;
                    
                } else {
                    
                    isAsy[i] = false;
                    
                }
                
                // Update sum of mass fractions
                
                sumX += X[i];
                
        }
    }
 
    
    // ----------------------------------------------------------------
    // Function Integrate::alphaValue(double) to calculate alpha(kdt) 
    // for steady state approximation.
    // ----------------------------------------------------------------
    
    static double alphaValue(double a) {
        
        double aa = a;
        
        // Following necessary to start integration correctly.
        
        if (aa < 1.e-20) aa = 1e-20; 
        
        double ainv = 1.0/aa;
        double a2 = ainv * ainv;
        double a3 = a2 * ainv;
        
        return (180.0 * a3 + 60.0 * a2 + 11.0 * ainv + 1.0)
            / (360.0 * a3 + 60.0 * a2 + 12.0 * ainv + 1.0);
        
	}
    
    
};    // End class Integrate


//----------------END CLASS DEFINITIONS ----------------




// Declare pointer used to access the fields and functions of class Species

Species *SpeciesPtr;

// Create an array of Species objects isotope[] to hold information and functions
// for the isotopic species in the network. Each element of the array will be
// a Species object corresponding to a different isotope of the network.

Species isotope[ISOTOPES];

// Declare pointer used to access the fields and functions of class Reaction

Reaction *ReactionPtr;

// Create an array of Reaction objects reaction[] to hold information and functions
// for the reactions in the network. Each element of the array will be
// a Reaction object corresponding to a different reaction of the network.

Reaction reaction [SIZE];

// Create pointer to an array of ReactionGroup objects RG[] to hold information and 
// functions for reactions groups in the network. Each element of the array will be
// a ReactionGroup object corresponding to a different reaction group of the network.
// Memory for array will be allocated dynamically below to the size
// given by numberRG (which is computed in the class ReactionVector)

ReactionGroup *RG;   // Pointer to 1D array for reaction groups

// SplineInterpolator interpolateT = SplineInterpolator();
// SplineInterpolator interpolateRho = SplineInterpolator();


// ---------------------------------
// ------- Main CPU routine --------
// ---------------------------------


int main() { 

    // Open file to output network info
    
    pfnet = fopen("gnu_out/network.data","w");
    
    // Open a file for diagnostics output
    
    pFileD = fopen("gnu_out/diagnostics.data","w");
    
    // Write the time
    
    fprintf(pFileD,Utilities::showTime());
    printf("\n%s",Utilities::showTime());
    
    // Set labels and check consistency of choice for explicit algebraic methods set.
    // Generally we use either asymptotic (Asy) or quasi-steady-state (QSS) algorithms.
    // In either case we may choose to add the partial equilibrium (PE) algorithm. So
    // valid options are Asy,QSS,Asy+PE,and QSS+PE.
    
    if(doASY && !doPE){
        doQSS = false;
        intMethod = "ASY method";
        fprintf(pFileD,"Using ASY method\n");
    } else if (doQSS && !doPE) {
        intMethod = "QSS method";
        doASY = false;
        fprintf(pFileD,"Using QSS method\n");
    } else if (doASY && doPE){
        intMethod = "ASY+PE method";
        fprintf(pFileD,"Using ASY+PE method\n");
    } else if (doQSS && doPE){
        intMethod = "QSS+PE method";
        fprintf(pFileD,"Using QSS+PE method\n");
    }

    // Set the temperature in units of 10^9 K and density in units of g/cm^3. In a
    // realistic calculation the temperature and density will be passed from the hydro 
    // code in an operator-split coupling of this network to hydro. Here we hardwire
    // them for testing purposes.  These will be used to calculate the reaction
    // rates in the network. If we assume operator splitting,the temperature 
    // and density are assumed constant for each network integration. We also allow
    // the possibility below to interpolate the temperature and density from a
    // hydrodynamical profile as a function of time.
    
    T9 = T9_start;
    rho = rho_start;
    
    // Display basic parameters
    
    showParameters();
    
    // Initialize reacIsActive[] array to true and isEquil field of reaction[]
    // objects to false.
    
    for (int i=0; i<SIZE; i++){ 
        reacIsActive[i] = true;
        reaction[i].setisEquil(false);
        
        //reaction[i].setreacGroupSymbol(Utilities::stringToChar(RGstring[i]));
    }
    
    // Determine whether the network contains Be-8,which must be handled as
    // two alpha particles because of the rapid decay compared to network 
    // timescales.
    
    for(int i=0; i<ISOTOPES; i++){
        
        hasBe8 = false;
        hasAlpha = false;
        
        if(isotope[i].getZ()==4 && isotope[i].getN()==4){
            hasBe8 == true;
            indexBe8 == i;
        }
        
        if(isotope[i].getZ()==2 && isotope[i].getN()==2){
            hasAlpha == true;
            indexAlpha == i;
        }
    }
        
    
    // Read in network file and associated partition functions.  This is required only
    // once at the beginning of the entire calculation.  
    
    char *networkFilePtr = networkFile;
    readNetwork(networkFilePtr);
    writeNetwork();
    
    // Read in rate library data from a file. This is required only once,at the
    // beginning of the entire calculation.
    
    char *rateLibraryFilePtr = rateLibraryFile;
    readLibraryParams(rateLibraryFilePtr);
    
    // If using a hydrodynamical profile,read in the file containing
    // the hydro profile and store variables.
    
    if(hydroProfile){
        char *hydroFilePtr = hydroFile;
        readhydroProfile(hydroFilePtr);
    }
    
    // Print out some quantitites from the Reaction object reaction[].  
    
    for(int i=0; i<SIZE; i++){
        
        fprintf(pfnet,
            "\n%d %s reacClass=%d react=%d prod=%d isEC=%d isReverse=%d Q=%5.4f prefac=%5.4f RGsymb:%s",
            reaction[i].getreacIndex(),
            reacLabel[i], 
            reaction[i].getreacClass(),
            reaction[i].getnumberReactants(),
            reaction[i].getnumberProducts(),
            reaction[i].getisEC(),
            reaction[i].getisReverse(),
            reaction[i].getQ(),
            reaction[i].getprefac(),
            Utilities::stringToChar(RGstring[i])
            //reaction[i].getreacGroupSymbol()   // Always returns a<->b
        );
    }

    // Find the time intervals for plot output during the integration. After this
    // function is executed the plotSteps target time intervals for output will
    // be in the array plotTimeTargets[]. In the integration the ith output step will 
    // be triggered as soon as the time t is >= plottimeTargets[i].  The actual time of the output
    // (which will usually be slightly larger than plottimeTargets[i]) will be stored in tplot[i].
    // The variables start_time and stop_time define the range of integration.  The variable
    // startplot_time allows the plotting interval output in to be a subset of
    // the full integration interval.
    
    Utilities::log10Spacing(max(start_time,startplot_time),stop_time,plotSteps,plotTimeTargets);
    
    // Find for each isotope all reactions that change its population.  This analysis of
    // the network is required only once at the very beginning of the calculation (provided
    // that the network species and reactions remain the same for the entire calculation).
    // The work is done by the function ReactionVector::parseF().  First allocate array
    // memory.
    
    // Number of F+ and F- components for each isotope
    
    numFluxPlus = (int*) malloc(sizeof(int) * numberSpecies);
    numFluxMinus = (int*) malloc(sizeof(int) * numberSpecies);
    
    // Arrays for temporary storage
    
    tempInt1 = (int*) malloc(sizeof(int) * numberSpecies * numberReactions/2);
    tempInt2 = (int*) malloc(sizeof(int) * numberSpecies * numberReactions/2);
    
    /*
     * Use ReactionVector::parseF() to find the contributions to F+ and F- of each reaction for each 
     * isotope. This is executed only once at the beginning of the entire calculation to determine 
     * the structure of the network.  The function is static so it can be called directly from the
     * class without instantiating.
     */
    
    ReactionVector::parseF();
    
    // Print out the network species vector
    
    fprintf(pFileD,"\n\nNETWORK SPECIES VECTOR (%d components):\n\nIndex  Species    Z     N",
        numberSpecies);
    
    for(int i=0; i<numberSpecies; i++){
        fprintf(pFileD,"\n%5d    %5s  %3d  %4d",i,isoLabel[i],Z[i],N[i]);
    }
    
    fprintf(pFileD,"\n");
    
    // Use the information gleaned from ReactionVector::parseF() to define the reaction vectors
    // for the network using the static makeReactionVectors function of the class
    // ReactionVector.
    
    ReactionVector::makeReactionVectors();
    
    // Use static function ReactionVector::sortReactionGroups() to sort reactions into partial
    // equilibrium reaction groups by comparing reaction vectors.
    
    ReactionVector::sortReactionGroups();
    
    // Allocate dynamically memory for an array of ReactionGroup objects of dimension 
    // numberRG,where numberRG was determined by ReactionVector::sortReactionGroups() above.
    
    RG = (ReactionGroup*) malloc(sizeof(ReactionGroup) * numberRG);
    
    // Create ReactionGroup objects RG[] and assign values for various fields
    // using the function assignRG().
    
    assignRG();
    
    // Populate boolean array RGisoMembers[RG][isotopes] giving the isotopes 
    // appearing in each RG. Entry in array is true (1) if the isotope appears
    // in the corresponding reaction group and false (0) otherwise.
    
    for(int i=0; i<numberRG; i++){
        
        for(int j=0; j<ISOTOPES; j++){
            if( RG[i].speciesIsInRG(j) ){
                RGisoMembers[i][j] = true;
            } else {
                RGisoMembers[i][j] = false;
            }
        }
        
    }
    
    // Allocate memory for 1D arrays to hold non-zero F+ and F- for all reactions for all isotopes,
    // the arrays holding the species factors FplusFac and FminusFac,and also arrays to hold 
    // their sums for each isotope. ReactionVector::parseF() must be run first because it determines 
    // totalFplus and totalFminus.
    
    Fplus = (double*) malloc(sizeof(double) * totalFplus);
    Fminus = (double*) malloc(sizeof(double) * totalFminus);
    FplusFac = (double*) malloc(sizeof(double) *totalFplus);
    FminusFac = (double*) malloc(sizeof(double) * totalFminus);
    FplusSum = (double*) malloc(sizeof(double) * numberSpecies);
    FminusSum = (double*) malloc(sizeof(double) * numberSpecies);
    dF =  (double*) malloc(sizeof(double) * numberSpecies);
    
    // Allocate memory for arrays that hold the index of the boundary between different 
    // isotopes in the Fplus and Fminus 1D arrays. 
    
    FplusMax = (int*) malloc(sizeof(int) * numberSpecies);
    FplusMin = (int*) malloc(sizeof(int) * numberSpecies);
    FminusMax = (int*) malloc(sizeof(int) * numberSpecies);
    FminusMin = (int*) malloc(sizeof(int) * numberSpecies);

    // Allocate memory for 1D arrays that will be used to map finite F+ and F- to 
    // the Flux array.
    
    FplusIsotopeCut = (int*) malloc(sizeof(int) * numberSpecies);
    FminusIsotopeCut = (int*) malloc(sizeof(int) * numberSpecies);
    FplusIsotopeIndex = (int*) malloc(sizeof(int) * totalFplus);
    FminusIsotopeIndex = (int*) malloc(sizeof(int) * totalFminus);
    
    // Allocate memory for 1D arrays that will hold the index of the isotope for 
    // the F+ or F- term
    
    MapFplus = (int*) malloc(sizeof(int) * totalFplus);
    MapFminus = (int*) malloc(sizeof(int) * totalFminus);
    
    // Call function Reaction::setupFplusFminus() to set up F+ and F- index for each
    // isotope and to find non-vanishing F+ and F- source terms in network.
    // Function declared static so it can be called as Reaction::setupFplusFminus() 
    // without having to instantiate.
    
    Reaction::setupFplusFminus();
    
    
    
    // -----------------------------------------------------
    // *** Set up for main time-integration while-loop ***
    // -----------------------------------------------------
    
    // Check if IS0TOPES and numberSpecies not equal. Normally they should be
    // as present code is set up.
    
    if (ISOTOPES != numberSpecies){
        printf("\n\n***** CAUTION:  ISOTOPES=%d numberSpecies=%d *****\n\n",
            ISOTOPES,numberSpecies);
    }
    
    printf("\n\nBEGIN TIME INTEGRATION:\n");
    fprintf(pFileD,"\n\n\n\n                 --- BEGIN TIME INTEGRATION ---\n");
    
    dt = dt_start;              // Integration start time
    t = start_time;             // Current integration time
    totalTimeSteps = 1;         // Integration step counter
    totalEquilRG = 0;           // Number quilibrated reaction groups
    totalEquilReactions = 0;    // Number equilibrated reactions
    totalAsy = 0;               // Number asymptotic species
    ERelease = 0.0;             // Total E released from Q values
    plotCounter = 1;        // Plot output counter
    fastestOverallRate = 0.0;   // Initialize fastest overall rate
    timeMaxRate = 0.0;          // Initialize slowest overall rate
    
    // Compute initial rates if hydroProfile = false. Rates won't
    // change in the integration and don't need to be computed again.  If either
    // T9 or rho change,the rates will be recomputed at each integration step.
    // Use functions of Reaction class to compute reaction rates. We have instantiated
    // a set of Reaction objects in the array reaction[i],one entry for each
    // reaction in the network. Loop over this array and call the computeRate()
    // function of Reaction on each object. 
    
    if(!hydroProfile){
        
        for(int i=0; i<SIZE; i++){
            reaction[i].computeConstantFacs(T9,rho);
            reaction[i].computeRate(T9,rho);
        }
    }
    
    
    // Summarize computed rates
    
    if(!hydroProfile){
        
        fprintf(pFileD,"\nINITIAL COMPUTED RATES\n");
        for(int i=0; i<SIZE; i++){
            reaction[i].showRates();
        }
    }
    
    if(!hydroProfile){
        fprintf(pFileD,
            "\n\n**** Rates won't be computed again since T and rho won't ");
        fprintf(pFileD,
            "change in integration ****\n");
    } else {
        fprintf(pFileD,
            "\n\n**** Rates will be recomputed at each timestep since T and ");
        fprintf(pFileD,"rho may change ****\n");
    }
    
    // Instantiate hydro temperature interpolator object
    
    SplineInterpolator interpolateT = SplineInterpolator (hydroLines,hydroTime,hydroTemp);
    SplineInterpolator interpolateRho = SplineInterpolator (hydroLines,hydroTime,hydroRho);
    
    // Initialize interpolator objects if using a hydro profile
    
    if(hydroProfile){
        interpolateT.spline(hydroTime,hydroTemp,hydroLines,hydroLines);
        interpolateRho.spline(hydroTime,hydroRho,hydroLines,hydroLines);
    }
    
    // Open files for plot output. Assumes that the subdirectory
    // gnu_out already exists. If it doesn't,will compile but
    // may crash when executed.
    
    plotfile1 = fopen("gnu_out/plot1.data","w");   // t,dt,E,dE,X
    plotfile2 = fopen("gnu_out/plot2.data","w");   // dt,Rmax
    plotfile3 = fopen("gnu_out/plot3.data","w");   // fluxes
    plotfile4 = fopen("gnu_out/plot4.data","w");   // hydro profile

    // Setup files for plot output during the integration by writing headers

    plotFileSetup();
    
    // ------------------------------------ //
    // *** Begin main integration loop ***  //
    // ------------------------------------ //
    
    
    totalIterations = 0;
    XcorrFac = 1.0;
    reacLibWarn = false;
    
    Utilities::startTimer();    // Start a timer for integration
    
    while(t < stop_time){ 
        
        if(plotCounter > plotSteps) {
            printf("\n\nStopping Integration: plotCounter=%d t=%7.4e dt=%7.4e",plotCounter,t,dt);
            break;
        }
        
        // Next target plot output time.  Use to keep chosen dt from being
        // much larger than the time to next plot output,which can occur
        // if the number of plot steps plotSteps is large (especially at
        // early times in the integration).
        
        nextPlotTime = plotTimeTargets[plotCounter-1];
        
        // Initialize fastest and slowest rates for this timestep
        
        fastestCurrentRate = 0.0;
        slowestCurrentRate = 1e30; 
        
        // Update Y0[] array with current Y[] values
        
        updateY0();
        
        // Specify temperature T9 and density rho. If hydroProfile = false,a constant
        // temperature is assumed for the entire network calculation,set by T9_start
        // above.  Otherwise (hydroProfile = true) we here interpolate the temperature
        // from a hydrodynamical profile for each timestep.  Likewise for the density.
        
        //if(hydroProfile && totalTimeSteps > 1) T9 = interpolateT.splint(t);
        
        //if(hydroProfile && totalTimeSteps > 1) T9 = Utilities::interpolate_T(t);
        
        //if(hydroProfile && totalTimeSteps > 1) rho = Utilities::interpolate_rho(t);
        
        
        // Since the arrays holding the hydro profile have entries in terms of log10,
        // interpolate in log10(t) if hydroProfile = true.
        
        if(hydroProfile){
            
            logTnow = interpolateT.splint(log10(t));
            logRhoNow = interpolateRho.splint(log10(t));
            
        } else {
            
            logTnow = log10(T9_start*1e9);
            logRhoNow = log10(rho_start);
        }
        
        // But then convert also to temperature in units of 10^9K and density in units
        // of g/cm^3 for the calculation
        
        T9 = pow(10,logTnow)/1e9;
        rho = pow(10,logRhoNow);
    
        // Use functions of Reaction class to compute reaction rates. We have instantiated
        // a set of Reaction objects in the array reaction[i],one entry for each
        // reaction in the network. Loop over this array and call the computeRate()
        // function of Reaction on each object. If hydroProfile is false,
        // the rates only need be computed once as they won't change over this
        // integration. Otherwise they are recomputed for each integration step in
        // the following conditional.
        
        if(hydroProfile){
            
            for(int i=0; i<SIZE; i++){
                reaction[i].computeConstantFacs(T9,rho);
                reaction[i].computeRate(T9,rho);
            }
            
        }
        
        // Compute reaction fluxes corresponding to current rates and populations.
        
        computeReactionFluxes();
        
        // Find max dY/dt and corresponding isotope for this timestep based on the initial
        // value of data for the timestep. Presently for information only.
        
        getmaxdYdt();
        
        // Perform an integration step using the static method doIntegrationStep() of
        // the class Integrate.
        
        Integrate::doIntegrationStep();
        
        // Variable t now holds the time at the end of the timestep just executed.

        
        // Store true sumX before any renormalization.
        
        sumXtrue = Utilities::sumMassFractions();
        
        // Convert all Be-8 to alpha particles since lifetime of Be-8 to decay
		// to two alpha particles is short compared with typical integration steps.
        
        if(hasBe8 && hasAlpha){
            restoreBe8();
        }
        
        // Compute equilibrium conditions for the state at the end of this timestep (starting time
        // for next timestep) if partial equilibrium is being implemented (doPE = true).
        
        if( (doPE && t > equilibrateTime)){
            
            for(int i = 0; i < numberRG; i++) {
                RG[i].computeEquilibrium();
            }
            
            if(totalEquilRG > 0){
                
                // Restore species in equilibrium to their unperturbed equilibrium values
                
                restoreEquilibriumProg();
                
            }
        }
        
        // If showPE == true (so doPE == false),count RG that would be in equilibrium 
        // if doPE were true in current Asy or QSS calculations w/o PE.
        
        if(showPE){
            int totalPseudoEquilRG = 0;
            for(int i = 0; i < numberRG; i++) {
                RG[i].computeEquilibrium();
                if(RG[i].getisEquil()) totalPseudoEquilRG ++;
            }
        }
        
        // Count total asymptotic species
        
        totalAsy = 0;
        for(int i=0; i<ISOTOPES; i++){
            if (isAsy[i]){totalAsy ++;}
        }
        
        // ---------------------------------------------------------------------------------
        // Display and output to files updated quantities at plotSteps times corresponding
        // to (approximately) equally-spaced intervals in log_10(time). The target output 
        // times are generated by Utilities::log10Spacing() and stored in the array
        // plotTimeTargets[plotSteps]. A screen and plot file output is triggered if
        // t >= plotTimeTargets[plotCounter-1],so the actual output times may be slightly
        // larger than the target output times. Plots are made with respect to actual,not
        // target,output times.
        // ---------------------------------------------------------------------------------
        
        if(t >= plotTimeTargets[plotCounter-1]){
            
            // Record int step when plotting starts
            
            if(plotCounter == 1) {totalTimeStepsZero =  totalTimeSteps;}
            
            // Output plot data to files for this timestep
            
            toPlotNow();
            
            // Output to screen for this plot step
            
            ts = "\n%d it=%d t=%6.2e dt=%6.2e dt'=%6.2e int=%d Asy=%-3.1f%% ";
            ts += "Eq=%-3.1f%% sX=%6.4f Xfac=%6.4f dE=%6.2e E=%6.2e E_R=%6.2e c1=%d";
            ts += " c2=%d %s Q=%5.3f dev=%5.3e lgT=%4.3f lgRho=%4.2f";
            
            printf(Utilities::stringToChar(ts),
                   plotCounter,iterations,t,dt,dt_desired,totalTimeSteps,
                   100*(double)totalAsy/(double)ISOTOPES,
                   100*(double)totalEquilRG/(double)numberRG,
                   sumX,XcorrFac,ECON*netdERelease,
                   ECON*ERelease,E_R,choice1,choice2,
                   reacLabel[ fastestCurrentRateIndex ],
                   reaction[fastestCurrentRateIndex].getQ(),mostDevious,
                   logTnow,logRhoNow
            );
            
            // Above printf writes to a buffer and the buffer is written to the screen only
            // after the buffer fills. Following command flushes the print buffer
            // after each timestep so the output to screen is continuous as the integration
            // proceeds instead of in large chunks each time the buffer fills.  This is
            // useful for diagnostics and development,but could impair efficiency of
            // code somewhat relative to letting the code decide when to empty buffer? Of
            // course in production code we would not be writing significant output to the 
            // screen anyway.
            
            cout.flush();   // Force buffer dump 
  
            // Increment the plot output counter for next graphics output
            
            plotCounter ++;
            
        }
    
    }   // End time integration while-loop
    
    // Close plot output files
    
    fclose(plotfile1);
    fclose(plotfile2);
    fclose(plotfile3);
    fclose(plotfile4);
    
    
    // Write parameters at end of integration. Also stops timer started
    // at beginning of the integration while-loop.
    
    showParameters();
   
    // Display final abundances and mass fractions

    printf("\nFINAL ABUNDANCES Y AND MASS FRACTIONS X\n");
    fprintf(pFileD,"\n\nFINAL ABUNDANCES Y AND MASS FRACTIONS X\n");

    for(int i=0; i<ISOTOPES; i++){
        printf("\n%d %s Y=%7.4e X=%7.4e",
            i,isotope[i].getLabel(),Y[i],X[i]
        );
        fprintf(pFileD,"\n%d %s Y=%7.3e X=%7.3e",
            i,isotope[i].getLabel(),Y[i],X[i]
        );
    }

    printf("\n\n");
    
    // Output the hydro profile read in to gnu_out/hydroProfile.out. 
    // (The interpolated hydro profile is output to gnu_out/plot4.data.)
    
    if(hydroProfile && plotHydroProfile) Utilities::outputHydroProfile();
    
    // Flush data buffers to force immediate output
    
    cout.flush();
    
    
    
    // **************************************************
    // To test various function calls,insert code from 
    // functionTests.cpp here
    // **************************************************

    // Flush streams and close output file
    
    cout.flush();
    fclose (pFileD);
    fclose (pfnet);
   
    // Free allocated memory

    free(Fplus);
    free(Fminus);
    free(FplusFac);
    free(FminusFac);
    free(FplusSum);
    free(FminusSum);
    free(dF);
    free(FplusMin);
    free(FplusMax);
    free(FminusMin);
    free(FminusMax);
    free(FplusIsotopeCut);
    free(FminusIsotopeCut);
    free(MapFplus);
    free(MapFminus);
    free(numFluxPlus);
    free(numFluxMinus);
    free(tempInt1);
    free(tempInt2);
    free(FplusIsotopeIndex);
    free(FminusIsotopeIndex);
    free(RG);
    
    gsl_vector_free(abundances);
    gsl_vector_free(rv2minus);
    gsl_matrix_free(fluxes);
    
}  // End of main routine



// **********************************************************
// ************  FUNCTION DEFINITIONS  **********************
// **********************************************************


// Set up headers for the plot files that will be written to during 
// the integration by toPlotNow(). Note that Lines beginning with # 
// are comments in gnuplot.

void plotFileSetup(){
    
    // Following arrays control which mass fractions are exported to plotting
    // file.  The entries in plotXlist[] are the species indices for the
    // isotopes in the network to be plotted. For small networks export all;
    // for large networks we will usually export only a representative subset.
    // Hardwired for now,but eventually we should read the entries of this
    // array in from a data file.
    
    for(int i=0; i<maxPlotIsotopes; i++){
        plotXlist[i] = i;
    }
    
//     int plotXlist[] = {0,1,2,3,4,5,6};                              // pp
//     int plotXlist[] = {0,1,2,3,4,5,6,7,8,9,10,11,12,13,14,15};      // alpha
//     int plotXlist[] = {0,1,2,3};                                    // 4-alpha
//     int plotXlist[] = {0,1,2};                                      // 3-alpha
//     int plotXlist[] = {0,1,2,3,4,5,6,7};                            // cno
//     int plotXlist[] = {0,1,2,3,4,5,6,7,8,9,10,11,12,13,14,15};      // cnoAll
      
//     int plotXlist[] = {1,3,4,11,12,15,16,17,21,22,23,26,27,32,33,40,41,48,49,55,
//         56,62,63,64,70,77,78,86,95,104,112,34,20,46,42,30,75,76,54,69,60,19,61,
//         68,25,67,53,59,74,79,84,39,83,31,96,85,88,50,93,97,96,94,66,102,92,52,111,
//         110,99,38,101,45,113,43,119,114,118,100,120,6,107,109,115,121,3,125,108,37,
//         124,126,71,10,7,57,127,65,73,106,9,87,80 };  // 101 nova134 isotopes
                    
    
//     int plotXlist[] = {4,12,20,28,35,42,52,62,72,88,101,114,128,143,0,1,
//     13,16,43,49,147,132,123,38,25,32,30,34,7,18,21,38}; // 150-isotope select)
    
    // Get length LX of array plotXlist holding the species indices for
    // isotopes that we will plot mass fraction X for.
    
    int LX = sizeof(plotXlist)/sizeof(plotXlist[0]);
    
    string str1 = "#    t     dt     |E|  |dE/dt| Asy  Equil sumX";
    string strflux = "\n#    t     dt   ";
    string app = "  ";
    string app1;
    string appflux;
    string Xstring = "  X(";
    string Fpstring = "F+(";
    string Fmstring = "F-(";
    string dFstring = "dF(";
    string iso;
    
    fprintf(pFileD,"\n\n");
    
    if(doASY){
        fprintf(plotfile1,"# ASY");
        fprintf(plotfile2,"# ASY");
        if(plotFluxes){fprintf(plotfile3,"# ASY");}
        fprintf(pFileD,"# ASY");
    } else {
        fprintf(plotfile1,"# QSS");
        fprintf(plotfile2,"# QSS");
        if(plotFluxes){fprintf(plotfile3,"# QSS");}
        fprintf(pFileD,"# QSS");
    }
    
    if(doPE){
        fprintf(plotfile1,"+PE");
        fprintf(plotfile2,"+PE");
        if(plotFluxes){fprintf(plotfile3,"+PE");}
        fprintf(pFileD,"+PE");
    } 
    
    if(dopf){
        fprintf(plotfile1," method (with partition functions). ");
        fprintf(plotfile2," method (with partition functions). ");
        if(plotFluxes){fprintf(plotfile3," method (with partition functions). ");}
        fprintf(pFileD,"+ method (with partition functions). ");
    } else {
        fprintf(plotfile1," method (no partition functions). ");
        fprintf(plotfile2," method (no partition functions). ");
        if(plotFluxes){fprintf(plotfile3," method (no partition functions). ");}
        fprintf(pFileD,"+ method (no partition functions). "); 
    }
    
    fprintf(plotfile1,"\n# All quantities except Asy,RG_PE,and sumX are \n");
    fprintf(plotfile1,"# log10(x). Log of absolute values for E and dE/dt,as\n");
    fprintf(plotfile1,"# they can be negative. UNITS: t and dt in s; E in erg; \n");
    fprintf(plotfile1,"# dE/dt in erg/g/s; all others dimensionless \n");
    fprintf(plotfile1,"#\n");
    
    // Write header for file pointed to by plotfile1
    
    for(int i=0; i<LX; i++){
        
        int indy = plotXlist[i];
        iso = to_string(indy);       // Use species index as label
        
        // Use instead isotope symbol as label
        
        // iso = charArrayToString(isoLabel[indy],isoLen);  // char array to string
        
        // The above conversion of a character array to a string leaves
        // 2 or 3 end of line characters after the isotope label in iso
        // that prevent printing correctly in fprint(pFile,stringToChar(str1))
        // below. It will print with ofstream as commented out below,but 
        // displaying 2-3 garbage symbols at the end. Remove those characters
        // with pop_back(). Unfortunately,since the isotope symbols are from 3 to 5 
        // characters long,3 applications of pop_back removes the unwanted
        // characters but will in some cases remove the last character of the 
        // actual isotopic symbol. Thus switched to displaying the species number
        // rather than the isotopic symbol in the plot output.  More compact anyway.
        
        // iso.pop_back();  // Remove last character
        // iso.pop_back();
        // iso.pop_back();
        
        app.append(Xstring);
        app.append(iso);
        app.append(")    ");
        
    }
    
    str1.append(app);
    str1.append("\n");
    
    // Write header for plotfile1 -> plot1.data output
    
    fprintf(plotfile1,Utilities::stringToChar(str1));
    
    // Write header for plotfile2 -> plot2.data output
    
    string str2 = "#  t       dt   2/Rmin   Reaction_Rmin  1/Rmax   Reaction_Rmax";
    str2 += ("  dt_FE  dt_EA  trial_dt  interpT   interpRho\n");
    fprintf(plotfile2,
            "\n# All double quantities are log10(x); rates in units of s^-1\n#\n");
    fprintf(plotfile2,Utilities::stringToChar(str2));
    
    
    // Write header for plotfile3 stream -> plot3.data (fluxes)
    
    if(plotFluxes){
        for(int i=0; i<LX; i++){
            int indy = plotXlist[i];
            iso = to_string(plotXlist[i]);  
            appflux.append(Fpstring);
            appflux.append(iso);
            appflux.append(")   ");
        }
        
        for(int i=0; i<LX; i++){
            int indy = plotXlist[i];
            iso = to_string(plotXlist[i]); 
            appflux.append(Fmstring);
            appflux.append(iso);
            appflux.append(")   ");
        }
        
        for(int i=0; i<LX; i++){
            iso = to_string(plotXlist[i]); 
            appflux.append(dFstring);
            appflux.append(iso);
            appflux.append(")   ");
        }
        
        strflux.append(appflux);
        fprintf(plotfile3,Utilities::stringToChar(strflux));
    }
    
    // Write header for plotfile4 stream -> plot4.data
    
    if(hydroProfile && plotHydroProfile)
        fprintf(plotfile4,"#  time          T          rho");
    
}  // End of plotFileSetup()


// Function to write data to output files at each plot step.  Headers for 
// these data files are created in plotFileSetup() above. Data are output 
// at regular intervals of the integration to a file suitable for plotting. 
// Assumes the existence of a subdirectory gnu_out. May crash if this directory
// does not exist. Assuming gnuplot for plotting, but the output files
// are whitespace-delimited ascii,so any plotting program could be used
// to read it. 


void toPlotNow(){
    
    // Output to plotfile1 stream -> plot1.data
    
    fprintf(plotfile1,"\n%+6.3f %+6.3f %6.3f %6.3f %5.3f %5.3f %5.3f",
        log10(t),log10(dt),log10( abs(ECON*ERelease)),
        log10( abs(ECON*netdERelease) ),(double)totalAsy/(double)ISOTOPES,
        (double)totalEquilRG/(double)numberRG,sumX
    );
    
    // Now add one data field for each X(i) in plotXlist[]. Add
    // 1e-24 to X in case it is identically zero since we are
    // taking log10.
    
    for(int j=0; j<maxPlotIsotopes; j++){
        fprintf(plotfile1," %5.3e",log10(X[j] + 1e-24));
    }

    // Output to plotfile2 stream -> plot2.data
    
    fprintf(plotfile2,
        "%7.4f %7.4f %7.4f %s %7.4f %s %7.4f %7.4f %7.4f %7.4e %7.4e\n",
            log10(t),log10(dt),log10(1.0/slowestCurrentRate),
            reacLabel[ slowestCurrentRateIndex],
            log10(2.0/fastestCurrentRate),
            reacLabel[fastestCurrentRateIndex],
            log10(dt_FE),log10(dt_EA),log10(dt),
            logTnow,logRhoNow
    );
    
    // Output to plotfile3 stream -> plot3.data (fluxes)
    
    if(plotFluxes){
        fprintf(plotfile3,"\n%+6.3f %+6.3f",log10(t),log10(dt));
        
        // Now add one data field for each FplusSumPlot. Add
        // 1e-24 to X in case it is identically zero since we are
        // taking the log.
        
        for(int j=0; j<maxPlotIsotopes; j++){
            fprintf(plotfile3," %5.3e",
                log10(abs( isotope[j].getfplus() +1e-24) ));
        }
        
        for(int j=0; j<maxPlotIsotopes; j++){
            fprintf(plotfile3," %5.3e",
                log10(abs( isotope[j].getfminus() +1e-24)));
        }
        
        for(int j=0; j<maxPlotIsotopes; j++){
            fprintf(plotfile3," %5.3e",
                    log10( abs(isotope[j].getfplus() - isotope[j].getfminus() 
                    + 1e-24) ));
        }
    }
        
    // Output to plotfile4 stream -> plot4.data.  These are the interpolated
    // temperature and density during the calculation as a function of time.
    // The output file hydroProfile.out contains the input hydro profile
    // from which the temperature and density are interpolated.
        
    if(hydroProfile && plotHydroProfile){
        fprintf(plotfile4,"\n%6.4e  %6.4e  %6.4e", log10(t),logTnow,logRhoNow);
    }
    
    cout.flush();
        
}  // End of toPlotNow()


// Function restoreBe9() to convert all 8-Be to alpha particles since lifetime 
// of 8-Be to decay to two alpha particles is short compared with typical 
// integration steps.

void restoreBe8(){

    Y[indexAlpha] += 2.0*Y[indexBe8];
    X[indexAlpha] += 2.0*X[indexBe8];
    Y[indexBe8] = 0.0; 
    X[indexBe8] = 0.0; 
    
}


// Function showParameters() displays integration parameters.

void showParameters(){
    
    printf("\n\nIntegration using ");
    printf(Utilities::stringToChar(intMethod));
    
    if(hydroProfile){
        printf("\nmassTol_asy=%5.2e massTol_PE=%5.2e\nsf=%5.2e equiTol=%5.2e equilTime=%5.2e",
               massTol_asy,massTol_asyPE,sf,equiTol,equilibrateTime);
    } else {
        printf("\nT9=%6.3e rho=%6.3e massTol_asy=%5.2e massTol_PE=%5.2e\nsf=%5.2e equiTol=%5.2e equilTime=%5.2e",
               T9,rho,massTol_asy,massTol_asyPE,sf,equiTol,equilibrateTime);
    }
    
    printf("\nmaxit=%d downbumper=%6.3f EpsA=%5.2e EpsR=%5.2e",
           maxit,downbumper,EpsA,EpsR
    );
    cout << "\nNetwork: " << networkFile;
    cout << "  Rates: " << rateLibraryFile;
    if(hydroProfile) cout << "\nHydro profile: " << hydroFile;
    printf("\nIsotopes=%d Reactions=%d",ISOTOPES,SIZE);
    if(numberRG > 0) printf(" ReactionGroups=%d",numberRG);
    if(numberRG > 0)
    printf("\nIntegration steps=%d totalIterations=%d IntegrationSteps_plotted=%d",
        totalTimeSteps,totalIterations,totalTimeSteps-totalTimeStepsZero);
    if(totalTimeSteps > 0) Utilities::stopTimer();      // Stop timer and print integration time
    
    if(reacLibWarn){
        cout << "\n\n*******************************************************************";
        cout << "\n*** WARNING: Some temperatures were below library validity bound. *";
        printf("\n*** First occurrence for T=%5.3e K at t=%6.4e s.         *",
            warnT*1e9,warnTime);
        printf("\n*** Reaction rates were approximated by zero when T < 1e7 K.      *");
        cout << "\n*******************************************************************\n\n";
    }
}


// Function dE_halfstep() Computes and return dE/dt for a half-step
// in the integration.

double dE_halfstep(){
    
    double dE_half = 0.0;
    for(int i=0; i<SIZE; i++){
        dE_half += reaction[i].getQ() * reaction[i].getflux();
    }
    return dE_half;
    
}


/* Function restoreEquilibriumProg() to adjust populations at end of timestep when in PE
 * to correct for deviations from equilibrium during the timestep caused by reactions
 * not in equilibrium. This function sets the species abundances in each reaction group 
 * to their equilibrium value at the end of the numerical timestep. Then,the corrected 
 * abundances Y for all isotopes participating in partial equilibrium are averaged over
 * reaction groups if they participate in more than one reaction group. Finally,after 
 * Ys are updated by their average equilibrium values,all abundances are rescaled so 
 * that total nucleon number is conserved by the overall timestep (by requiring the sum
 * of the mass fractions X to equal one). Thus this function for restoring equilibrium 
 * does not require a matrix solution or Newton-Raphson iteration. It should scale 
 * approximately linearly with the network size for sparse networks. Contrast with the 
 * different more complicated approach taken in the restoreEquilibrium() method of the 
 * benchmark Java code. */


void restoreEquilibriumProg() {
    
    int countEquilRG = 0;
    int countEquilIsotopes = 0;
    sumX = Utilities::sumMassFractions();
    
    /* In general when we compute the equilibrium value of say alpha in the 
     * reaction group alpha+16O <-> 20Ne,we are computing it using non-equilibrium 
     * values of 16O and 20Ne (i.e.,their values will not be the values that they 
     * will have after this step). Add a while loop that permits iteration to try 
     * to fix this. Preliminary tests indicate it has small effect so set to one 
     * iteration for now. */
    
    int itcounter = 0;
    
    while (itcounter < 1) {
        
        countEquilRG = 0;          // Counts RG in equilibrim at this point
        countEquilIsotopes = 0;    // Counts isotopic species in equilibrated RGs
        
        itcounter ++;
        
        /* Compute equilibrium value of the Ys participating in equilibrium 
         * starting from the value of Y at the end of the numerical timestep,
         * presently stored in Y[i]. Do so by first setting Y0[i] to the current 
         * value of Y[i],which is the computed value at the END of the timestep. 
         * Then evolve that initial value to the corresponding equilibrium value 
         * algebraically by calculating the equilibrium value for that Y0[i] 
         * and setting Y[i] to it (a form of operator splitting within the 
         * network timestep). This work is done in evolveToEquilibrium(). */
        
        evolveToEquilibrium();
        
        // Inventory reaction groups in equilibrium counting the number in the
        // the variable countEquilRG,placing the index of each equilibrated 
        // RG in the array RGindy[],and counting the number of different isotopes
        // in at least one equilibrated RG in the variable countEquilIsotopes.

        int RGindy[numberRG] = {-1};       // Array to hold index of RG in equilibrium
        
        for (int i = 0; i < numberRG; i++) {
            
            // Process RG in equilibrium

            if ( RG[i].getisEquil() ) {
                
                // Store in RGindy[] the RG index for this equilibrated RG.
                
                RGindy[countEquilRG] = i;
                countEquilRG++;
                
                // Loop over the RG[i].niso isotopic species in this 
                // equilibrated RG,setting the species array entry
                // isotopeInEquil[] to true if a species is in a
                // RG in equilibrium.  Thus species entry in 
                // isotopeInEquil[] will be true if it is in at
                // least one equilibrated RG,and false if it is in
                // no equilibrated RGs.
                
                for (int j = 0; j < RG[i].getniso(); j++) {
                    
                    // Get species index for this isotope
                    
                    int speciesIndy = RG[i].getisoindex(j);
                    isotopeInEquil[speciesIndy] = true;
                    countEquilIsotopes++;

                }
            } 
        }
        
        // Loop over reaction groups in equilibrium and compute equilibrated
        // Y[] averaged over all reaction groups that are in equilibrium and
        // contain the isotope. (Generally each reaction is in only one 
        // reaction group but a given isotopic species can appear in many reaction 
        // groups.)
        
        int numberCases;    // Number of equilibrated RGs an isotope is in
        double Ysum;        // Sum of Ys for isotope in all equilbrated RGs
        int indy;           
        
        // Loop over all isotopes,checking for those in equilbrium in at 
        // least one RG
        
        for(int i=0; i<ISOTOPES; i++){
            
            numberCases = 0;
            Ysum = 0.0;
           
            // If isotope is in at least one equilibrated RG
            
            if (isotopeInEquil[i]) {
                
                // Find all equilibrated RGs that the isotope appears in
                
                for(int j=0; j<countEquilRG; j++){
                    indy = RGindy[j];           // index of RG in equil
                    if( RG[indy].getisEquil() ){
                        for(int k=0; k<RG[indy].getniso(); k++){
                            double addit = 0.0;
                            int RGisoindex = RG[indy].getisoindex(k);
                            if(i == RGisoindex) {
                                addit = RG[indy].getisoYeq(k);
                                Ysum += addit;
                                numberCases ++;
                            }

                        }
                    }
                }
            }
            
            // Store Y for each isotope averaged over all reaction groups in 
            // which it participates
            
            if(numberCases > 0) {
                Y[i] = Ysum/(double)numberCases;
                X[i] = Y[i]*(double)AA[i];
            }

        }

    }   // end while iteration loop
    
    
    // If we are computing Asy+PE,set up renormalization of all Ys 
    // and Xs so that this integration step conserves total particle 
    // number (sum of X = 1.0). Option to check mass fractions separately 
    // for isotopes participating in equilibrium and those not but don't 
    // presently use the fractions separately,only their sum. Whether
    // sum X normalized to one after PE evolution controlled by flag
    // normPEX (normally set to true).
    
    if(normPEX){
        
        sumXtot = Utilities::sumMassFractions();
        
        // Factor to enforce particle number conservation
        
        XcorrFac = 1.0 / sumXtot;
        
        // Loop over all isotopes and renormalize so sum X = 1
        // for this step.
        
        for(int i=0; i<ISOTOPES; i++){
            
            X[i] *= XcorrFac;
            Y[i] = X[i] / (double)AA[i];
            
        }
        
        // Total sumX now renormalized to one
        
        sumX = 1.0;
    
    }
    
}   // end restoreEquilibriumProg()


// ------------------------------------------------------------------------
// Function evolveToEquilibrium() to set abundances for reaction 
// groups in equilibrium to the current integrated value (end of timestep) 
// and then evolve the abundances algebraically to their equilibrium values.
// ------------------------------------------------------------------------

void evolveToEquilibrium() {
    
    // Set Y0 equal to current Y (at end of numerical step)
    // for all RG in equilibrium and recompute equilibrium

    for (int i = 0; i < numberRG; i++) {
        
        if ( RG[i].getisEquil() ) {
            
            // Loop over species in RG
            
            for (int j = 0; j < RG[i].getniso(); j++) {
                int indy = RG[i].getisoindex(j);
                Y0[indy] = Y[indy];
                RG[i].setisoY0(j,Y0[indy]);
            }
            
            // Compute equilibrium with new values of Y0
            
            RG[i].computeEquilibrium();
        }
    }
    
}


// ---------------------------------------------------------------
// Function isoIsInRG(int isoindex,rgindex) to return 
// true if isotope labeled by species index isoindex is in the RG 
// labeled by rgindex and false otherwise. Not presently used
// since ReactionGroup::speciesIsInRG(speciesIndex) duplicates
// this functionality. NOT PRESENTLY USED.
// --------------------------------------------------------------

bool isoIsInRG(int isoindex,int rgindex) {
    
    for (int j=0; j<RG[rgindex].getniso(); j++){
        if( RG[rgindex].getisoindex(j) == isoindex ) return true;
    }

    return false;
    
}


// Function getmaxdYdt() finds the maximum dY/dt for an 
// isotope in the network

void getmaxdYdt(){
    
    double ck;
    maxdYdt = 0.0;
    maxdYdtIndex = -1;
    for(int i=0; i<ISOTOPES; i++){
        ck = isotope[i].getdYdt();
        if( abs(ck) > abs(maxdYdt) ){
            maxdYdtIndex = i;
            maxdYdt = abs(ck);
        }
    }
    
}


// Function to read in hydro profile from file fileName if hydroProfile 
// is true. 

void readhydroProfile(char *fileName){
    
     char line[60];
     int numberEntries;
     int dummy;
     double Time;
     double Temp;
     double Rho;
    
     // Open a file for reading. Exit if the file can't be read
    
    FILE *fr; 
    fr = fopen (fileName,"r");
    if( fr == NULL ){
        printf ("*** File Input Error: No readable file named %s\n",fileName);
        exit(1);
    }
    
    int index = 0;
    int subIndex = -1;
    
    // Read lines until NULL encountered. Data lines can contain up to 60 characters.
    // The first line of the data file fileName contains labels and not data.
    // The second line contains the number of data points (lines) in the file,the
    // following lines contain the temperature and density data for each time.
    
    while(fgets(line,60,fr) != NULL){
        
        subIndex ++;
        
        if (subIndex == 1){  // Line containing number of entries
            
            sscanf(line,"%d",&numberEntries);
            
            if(numberEntries > maxHydroEntries){
                printf("\n\nERROR: Number of entries in hydro profile table of file %s (%d) ",
                    fileName,numberEntries);
                printf("\ninconsistent with spline arrays. "); 
                printf("Change the static constant maxHydroEntries ");
                printf("to a value \nof %d and recompile.\n\n",numberEntries);
                exit(1);
            }
            
//             if(numberEntries > maxHydroEntries-1){
//                 printf("\n\nERROR: Number of entries in hydro profile table of file %s (%d) ",
//                        fileName,numberEntries);
//                 printf("\ntoo large for present arrays. Change the static constant maxHydroEntries ");
//                 printf("to a value \nof %d and recompile.\n\n",numberEntries+1);
//                 exit(1);
//             }
            
        } else if (subIndex > 1) {    // Line containing t,T,rho data
            
            sscanf(line,"%d %lf %lf %lf",&dummy,&Time,&Temp,&Rho); 
            
            // Store hydro profile in three arrays. We will interpolate in log10
            // values,so store the time,temperature,and density from the
            // hydro values as log10 of their value.
            
            hydroTime[index] = log10(Time);   // Time
            hydroTemp[index] = log10(Temp);   // Temperature(time)
            hydroRho[index] = log10(Rho);     // Density(time)
            
            index ++;
        }
        
        hydroLines = index;            // # Data line entries read in
    
    }
    
    // Close the input file
    
    fclose(fr);
    
}    // End of function readhydroProfile(char *fileName)



/* Function readNetwork(char *filename) to read the network data file line 
 * by line,with the filename as argument. This file is expected to have 4 
 * lines per isotope with the line structure
 * 
 *	 isotopeSymbol A  Z  N  Y  MassExcess
 *	 pf00 pf01 pf02 pf03 pf04 pf05 pf06 pf07
 *	 pf10 pf11 pf12 pf13 pf14 pf15 pf16 pf17
 *	 pf20 pf21 pf22 pf23 pf24 pf25 pf26 pf27
 * 
 * where isotopeSymbol is an isotope label,A=Z+N is the atomic mass number,
 * Z is the proton number,N is the neutron number,Y is the initial abundance,
 * MassExcess is the mass excess in MeV,and the pf are 24 values of the partition 
 * function for that isotope at different values of the temperature that will form 
 * a table for interpolation in temperature. The assumed 24 values of the temperature 
 * for the partition function table are in array Tpf:
 * 
 * { 0.1,0.15,0.2,0.3,0.4,0.5,0.6,0.7,0.8,0.9,1.0,1.5,2.0,2.5,3.0,3.5,4.0,
 * 4.5,5.0,6.0,7.0,8.0,9.0,10.0 } in units of 10^9 K.
 * 
 * All fields on a line are separated by a blank space and there is no whitespace 
 * in the isotopeSymbol. The type signature of these four lines corresponding to a 
 * single isotope is
 * 
 *	string int int int double double
 *	double double double double double double double double
 *	double double double double double double double double
 *	double double double double double double double double
 * 
 * Here is an example for two isotopes:
 * 
 * ca40 40 20 20 0.0 -34.846
 * 1.0 1.0 1.0 1.0 1.0 1.0 1.0 1.0
 * 1.0 1.0 1.0 1.0 1.0 1.0 1.0 1.0
 * 1.0 1.0 1.0 1.01 1.04 1.09 1.2 1.38
 * ti44 44 22 22 0.0 -37.548
 * 1.0 1.0 1.0 1.0 1.0 1.0 1.0 1.0
 * 1.0 1.0 1.0 1.0 1.01 1.03 1.08 1.14
 * 1.23 1.35 1.49 1.85 2.35 3.01 3.86 4.94
 * 
 * A file with this format is written from the Java code to the file 
 * output/CUDAnetwork.inp using the Java stream toCUDAnet.
 *	
 */

void readNetwork (char *fileName) {
    
    char line[60];
    char isoSymbol[5];
    int z,n,a;
    double y,mass;
    double pf0,pf1,pf2,pf3,pf4,pf5,pf6,pf7;
    
    // Open a file for reading. Exit if the file can't be read
    
    FILE *fr; 
    fr = fopen (fileName,"r");
    if( fr == NULL ){
        printf ("*** File Input Error: No readable file named %s\n",fileName);
        exit(1) ;
    }
    
    // Read in the file line by line
    
    int isoIndex = -1;
    int isoSubIndex = 3;
    
    // Read lines until NULL encountered. Data lines can contain up to 60 characters.
    
    while(fgets(line,60,fr) != NULL){
        
        isoSubIndex ++;
        
        if(isoSubIndex == 4){      // 1st line of data for first isotope
            
            isoSubIndex = 0;
            isoIndex ++;
            
            // Read 1st line
            
            sscanf (line,"%s %d %d %d %lf %lf",isoSymbol,&a,&z,&n,&y,&mass);
            
            // Write data in 1st line to the Species object isotope[]
            
            isotope[isoIndex].setisoIndex(isoIndex);
            isotope[isoIndex].setisoLabel(isoSymbol);
            isotope[isoIndex].setZ(z);
            isotope[isoIndex].setN(n);
            isotope[isoIndex].setA(a);
            isotope[isoIndex].setY(y);
            isotope[isoIndex].setM(mass);
            
        } else {             // line contains partition function entries
            
            // Scan and parse a partition function line
            
            sscanf (line,"%lf %lf %lf %lf %lf %lf %lf %lf",&pf0,&pf1,&pf2,&pf3,
                &pf4,&pf5,&pf6,&pf7);
            
            // Store the 24 partition function table values in Species object isotope[]
            
            int tin = isoSubIndex-1;
            
            // Set Species pointer to address of Species object isotope[isoIndex]
            
            SpeciesPtr = &isotope[isoIndex];
            
            SpeciesPtr->setpf(8*(tin),pf0);
            SpeciesPtr->setpf(8*(tin)+1,pf1);
            SpeciesPtr->setpf(8*(tin)+2,pf2);
            SpeciesPtr->setpf(8*(tin)+3,pf3);
            SpeciesPtr->setpf(8*(tin)+4,pf4);
            SpeciesPtr->setpf(8*(tin)+5,pf5);
            SpeciesPtr->setpf(8*(tin)+6,pf6);
            SpeciesPtr->setpf(8*(tin)+7,pf7);
        }
        
        // Normally numberSpecies = ISOTOPES,but numberSpecies counts the 
        // actual number of reactions read in.
        
        numberSpecies = isoIndex + 1;  

    }
    
//     Added static method to class Species to renorm all X to sum of one that is 
//     invoked after read-in of network. Now we start with sumX=1 to machine precision,
//     even if the conversion of the Ys read in to Xs does not give sumX = 1 to machine
//     precision.
    
    Species::renormAllX();
    
    // Close the file
    
    fclose(fr);
    
}    // End of function readNetwork (char *fileName)



/* Function readLibraryParams (char *fileName) to read rate parameter 
 * data file line by line,with fileName as argument. This file is expected 
 * to have one reaction per line with the line structure
 * 
 *    p0 p1 p2 p3 p4 p5 p6 reactionLabel
 * 
 * where the pn are the values of the 7 Reaclib parameters for a reaction,
 * reactionLabel is a label for the reaction that must contain no whitespace,and
 * all fields on a line are separated by a blank space.
 */

void readLibraryParams (char *fileName) {
    
    char line[120];
    char rlabel[LABELSIZE];
    double p0,p1,p2,p3,p4,p5,p6,q,sf;
    int i0,i1,i2,i3,i4,i5,i6,i7;
    int ii[6];
    double tempp[7];
    int tempZN[4] = {-1,-1,-1,-1};
    
    // Open a file for reading. Exit if the file can't be read.
    
    FILE *fr; 
    fr = fopen (fileName,"r");
    if( fr == NULL ){
        printf ("*** File Input Error: No readable file named %s\n",fileName);
        exit(1) ;
    }
    
    /* 
     * Read in the file line by line and parse into variables.  Each reaction corresponds
     * to 8 lines of input:
     * 
     *   reacLabel RGclass  RGmember reacClass #reac #prod  isEC isReverse Q prefac isForward
     *   p0        p1       p2       p3        p4    p5     p6   (reaction library constants)
     *   reac1Z    reac2Z   reac3Z                               (Z of reactants,#reac entries)
     *   reac1N    reac2N   reac3N                               (N of reactants,#reac entries) 
     *   prod1Z    prod2Z   prod3Z   prod4Z                      (Z of products,#prod entries)
     *   prod1N    prod2N   prod3N   prod4N                      (N of products,#prod entries)
     *   reac1Iso  reac2Iso reac3Iso                             (iso index reactants)
     *   prod1Iso  prod2Iso prod3Iso prod4Iso                    (iso index products)
     * 
     * with each entry separated by a space,with NO WHITESPACE IN STRING reacLabel.
     */
    
    int n = -1;
    int subindex = -1;
    
    int newi0;
    
    // Read lines until NULL encountered. Lines can contain up to 120 characters.  In the
    // data file each reaction has 8 lines of entries.  The counter n holds the reaction number
    // (0 to SIZE) and the counter subindex holds the line number for the current reaction (0-7).  
    // The switch(subindex) determines which line we are reading (0-7) for a given reaction 
    // labeled by n.
    
    while(fgets(line,120,fr) != NULL) {
        
        subindex ++;
        
        switch(subindex) {
            
            case 0:   // 1st line
                
                n++;
                
                sscanf (line,"%s %d %d %d %d %d %d %d %lf %lf %d",
                    rlabel,&i0,&i1,&i2,&i3,&i4,&i5,&i6,&sf,&q,&i7);
                
                // Following converts any RGclass i0 = -1 produced by the Java code
                // to RG class 6 (which has only one reaction of the form 
                // a+b->c+d+e+f corresponding to ReacLib reaction class 7.)
                // Otherwise the -1 will be used as an index,causing a segfault.
                
                newi0 = i0;
                if(newi0 == -1) newi0 = 6;
                
                // Store in the Reaction class instance reaction[n]. First set a
                // pointer to the array of Reaction objects reaction[]
                
                ReactionPtr = &reaction[n];
                
                // Now point to various setter functions in the class Reaction and
                // use them to store the line of data just read in.
                
                ReactionPtr->setreacIndex(n);
                ReactionPtr->setreacString(rlabel);      // setter also fills reacLabel[][]
                ReactionPtr->setreacGroupClass(newi0);   // setter also fills RGclass[]
                ReactionPtr->setRGmemberIndex(i1);       // setter also fills RGMemberIndex[]
                ReactionPtr->setreacClass(i2);
                ReactionPtr->setnumberReactants(i3);     // setter also fills NumReactingSpecies[]
                ReactionPtr->setnumberProducts(i4);      // setter also fills NumProducts[]
                ReactionPtr->setisEC(i5);
                ReactionPtr->setisReverse(i6);
                ReactionPtr->setQ(q);
                ReactionPtr->setprefac(sf);
                ReactionPtr->setispeforward(i7);
                
                break;
                
            case 1:    // 2nd line (ReacLib rate coefficients)
                
                sscanf (line,"%lf %lf %lf %lf %lf %lf %lf",&p0,&p1,&p2,&p3,&p4,&p5,&p6);
                
                tempp[0] = p0;
                tempp[1] = p1;
                tempp[2] = p2;
                tempp[3] = p3;
                tempp[4] = p4;
                tempp[5] = p5;
                tempp[6] = p6;
                
                // Store in the Reaction class instance reaction[]
                
                ReactionPtr = &reaction[n];
                ReactionPtr->setp(tempp);
                
                break;
                
            case 2:    // 3rd line (Z of reactants)
                
                sscanf (line,"%d %d %d %d",&ii[0],&ii[1],&ii[2],&ii[3]);
                
                // Store in the Reaction class instance reaction[]
                
                ReactionPtr = &reaction[n];
                
                for(int i=0; i<4; i++){
                    tempZN[i] = -1;
                }
                
                for(int k=0; k<ReactionPtr -> getnumberReactants(); k++){
                    tempZN[k] = ii[k];
                }
                
                ReactionPtr -> setreactantZ(tempZN);    // setter also changes reacZ[][]
                
                break;
                
            case 3:   // 4th line (N of reactants)
                
                sscanf (line,"%d %d %d %d",&ii[0],&ii[1],&ii[2],&ii[3]);
                
                // Store in the Reaction class instance reaction[]
                
                ReactionPtr = &reaction[n];
                
                for(int i=0; i<4; i++){
                    tempZN[i] = -1;
                }
                
                for(int k=0; k<ReactionPtr -> getnumberReactants(); k++){
                    tempZN[k] = ii[k];
                }
                
                ReactionPtr -> setreactantN(tempZN);   // setter also changes reacN[][]
                
                break;
                
            case 4:    // 5th line (Z of products)
                
                sscanf (line,"%d %d %d %d",&ii[0],&ii[1],&ii[2],&ii[3]);
                
                // Store in the Reaction class instance reaction[]
                
                ReactionPtr = &reaction[n];
                
                for(int i=0; i<4; i++){
                    tempZN[i] = -1;
                }
                
                for(int k=0; k<ReactionPtr -> getnumberProducts(); k++){
                    tempZN[k] = ii[k];
                }
                
                ReactionPtr -> setproductZ(tempZN);    // setter also changes prodZ[][]
                
                break;
                
            case 5:    // 6th line (N of products)
                
                sscanf (line,"%d %d %d %d",&ii[0],&ii[1],&ii[2],&ii[3]);
                
                // Store in the Reaction class instance reaction[]
                
                ReactionPtr = &reaction[n];
                
                for(int i=0; i<4; i++){
                    tempZN[i] = -1;
                }
                
                for(int k=0; k<ReactionPtr -> getnumberProducts(); k++){
                    tempZN[k] = ii[k];
                }
                
                ReactionPtr -> setproductN(tempZN);    // setter also changes prodN[][]
                
                break;
                
            case 6:    // 7th line (reactant species-vector index )
                
                sscanf (line,"%d %d %d %d",&ii[0],&ii[1],&ii[2],&ii[3]);
                
                // Store in the Reaction class instance reaction[]
                
                ReactionPtr = &reaction[n];
                
                for(int i=0; i<4; i++){
                    tempZN[i] = -1;
                }
                
                for(int k=0; k<ReactionPtr -> getnumberReactants(); k++){
                    tempZN[k] = ii[k];
                }
                
                ReactionPtr -> setreactantIndex(tempZN);   // setter also changes ReactantIndex[][]
                
                break;
                
            case 7:    // 8th line (product species-vector index)
                
                sscanf (line,"%d %d %d %d",&ii[0],&ii[1],&ii[2],&ii[3]);
                
                // Store in the Reaction class instance reaction[]
                
                ReactionPtr = &reaction[n];
                
                for(int i=0; i<4; i++){
                    tempZN[i] = -1;
                }
                
                for(int k=0; k<ReactionPtr -> getnumberProducts(); k++){
                    tempZN[k] = ii[k];
                }

                ReactionPtr -> setproductIndex(tempZN);    // setter also changes ProductIndex[][]
                
                subindex = -1;
                
                break;
                
        }

    }
    
    // Normally numberReactions=SIZE,but numberReactions counts the actual number of
    // reactions read in.
    
    numberReactions = n+1;
    
    fprintf(pfnet,"\nSUMMARY: %d REACTIONS\n",numberReactions);
    
    // Close the file
    
    fclose(fr);           
    
}    // End of function readLibraryParams (char *fileName)



// Function writeNetwork()to send the network isotopes,mass excesses,
// and the entries in the partition function table for each isotope to the data file.

void writeNetwork() {

    fprintf(pfnet,"\n%d ISOTOPES IN NETWORK:\n\n",numberSpecies);
    fprintf(pfnet,"Index  Isotope   A   Z   N  Abundance Y  MassFrac X  MassXS(MeV)\n");
    
    for (int i=0; i<numberSpecies; i++){

        fprintf(pfnet ,"%5d %8s %3d %3d %3d  %8.5e   %9.6f   %10.5f\n", 
            i,isoLabel[i],AA[i],Z[i],N[i],
            Y[i],X[i],massExcess[i]);
        
    }
    
    // Write partition function table from isotope[] to data file
    
    fprintf(pfnet,"\n\nPARTITION FUNCTION TABLE from Species object isotope[]:\n");
    fprintf(pfnet,"\nT9:  ");
    
    for(int k=0; k<24; k++){
        fprintf(pfnet,"%4.2f ",isotope[0].getTpf(k));
    }
    
    for(int i=0; i<ISOTOPES; i++){

        fprintf(pfnet,"\n");
        fprintf(pfnet,"%-5s",isotope[i].getLabel());
        
        for(int j=0; j<24; j++){ 
            fprintf(pfnet,"%4.2f ",isotope[i].getpf(j)); 
        }
        
    }

    fprintf(pfnet,"\n\n");
    
}   // End of function writeNetwork()



// Function writeRates(char *label)to print out all the rates. The 
// label can be used to distinguish cases if called more than once. NOT 
// PRESENTRY USED.

void  writeRates(char *label) {
    
    printf("\n\nCOMPUTED RATES (%s):\n\n",label);
    
    for (int i=0; i<numberReactions; i++){
        
        printf("%d %s rate=%6.3e Rate=%6.3e Y1=%6.3e Y2=%6.3e Y3=%6.3e Q=%5.3f Prefac=%6.3e Reactants=%d\n",
            i,reaction[i].getreacChar(), 
            Rate[i]/reaction[i].getprefac(),Rate[i],
            Y[reaction[i].getreactantIndex(0)],  
            Y[reaction[i].getreactantIndex(1)],
            Y[reaction[i].getreactantIndex(2)],
            reaction[i].getQ(),
            reaction[i].getprefac(),
            reaction[i].getnumberReactants());
        
    }
    
}    // End of function writeRates(char *label)


// Function setRG(int,int,int) that can be called from main or 
// any class to set some fields in the Reaction objects reaction[].

void setRG(int index,int RGclass,int RGindex) { 
    
    reaction[index].setrgindex(RGindex);
    
}


// Function that can be called from main or any class to create an array of 
// ReactionGroup objects RG[i] and to set some fields in the objects objects RG[].

void assignRG(){
    
    fprintf(pFileD,"\n\nREACTIONS IN RGclass[]:\n");
    
    for(int m=0; m<SIZE; m++){
        fprintf(pFileD,"\n%s RGclass[%d] = %d",reacLabel[m],m,RGclass[m]);
    }
    
    // Write out some fields for Reaction objects reaction[]
    
    fprintf(pFileD,"\n\n\nSOME FIELDS FOR THE %d Reaction OBJECTS reaction[]:\n",SIZE);
    
    for(int i=0; i<SIZE; i++){
        
        fprintf(pFileD,
            "\nreaction[%d]: %s RGclass=%d #reac=%d #prod=%d RGmemberIndex=%d RG=%d %s",
            i,reaction[i].getreacChar(),
            reaction[i].getreacGroupClass(),
            reaction[i].getnumberReactants(),
            reaction[i].getnumberProducts(),
            reaction[i].getRGmemberIndex(),
            reaction[i].getrgindex(),
            reacLabel[i]
        );
        
        int nummreac = reaction[i].getnumberReactants();
        int nummprod = reaction[i].getnumberProducts();
        
        // Write reactant symbols
        
        fprintf(pFileD,"\nReaction=%d  REACTANTS: iso[0]=%s",
        i,isoLabel[reaction[i].getreactantIndex(0)]);
        
        if(nummreac > 1) fprintf(pFileD," iso[1]=%s",isoLabel[reaction[i].getreactantIndex(1)]);
        if(nummreac > 2) fprintf(pFileD," iso[2]=%s",isoLabel[reaction[i].getreactantIndex(2)]);
        
        // Write product Symbols
        
        fprintf(pFileD,
        "  PRODUCTS: iso[%d]=%s",nummreac,isoLabel[reaction[i].getproductIndex(0)]);
        
        if(nummprod > 1) fprintf(pFileD," iso[%d]=%s",nummreac+1,isoLabel[reaction[i].getproductIndex(1)]);
        if(nummprod > 2) fprintf(pFileD," iso[%d]=%s",nummreac+2,isoLabel[reaction[i].getproductIndex(2)]);
        
        fprintf(pFileD,"\n");
        
    }
    
    // Loop to create and populate ReactionGroup objects RG[]
    
    fprintf(pFileD,"\n\nCREATING REACTION GROUPS RG[] AND POPULATING OBJECT FIELDS\n");
    
    for(int i=0; i<numberRG; i++){
        
        // Create array RG[i] of ReactionGroup objects. ReactionGroup(i) is the constructor
        // of the class ReactionGroup.
        
        RG[i] = ReactionGroup(i);
        RG[i].setnumberMemberReactions(RGnumberMembers[i]);
        
        // Set the reference reaction for the RG to be the first reaction in the RG
        // that has ifPEforward = true. This reference reaction will define the assumed
        // order of isotopes in the RG to be consistent with original Java code.
        
        int reffer = RG[i].setrefreac();

        int rgindex = -1;
        int upper1;
        int upper2;
        int ck1;
        
        // Loop over reactions of the network,picking out the members of RG[i] by the
        // condition that i = RGindex[j],where RGindex[j] holds the RG index for a
        // given reaction.
        
        for(int j=0; j<SIZE; j++){   
            
            // Following if() condition picks from the list of reactions one that is
            // in the ReactionGroup object RG[i]
            
            if(RGindex[j] == i){
                
                rgindex ++;          // Index for member reactions in RG
                
                RG[i].setmemberReactions(rgindex,j);
                RG[i].setrgclass(RGclass[j]);
                RG[i].setisForward(rgindex,isPEforward[j] );
                
                ck1 = RG[i].getmemberReactions(rgindex);  //reacIndex of RG[i] member reaction
                
                RG[i].setnumberReactants(rgindex,reaction[ck1].getnumberReactants());
                RG[i].setnumberProducts(rgindex,reaction[ck1].getnumberProducts());
                RG[i].setreaclabel(rgindex,reaction[ck1].getreacString());
                
                upper1 = reaction[ck1].getnumberReactants();
                int rn = RG[i].getrefreac();
                int nrn = RG[i].getnumberReactants(rn);
                int ppp = RG[i].getmemberReactions(rn);
                
                // Loop over reactant isotopes within this reaction
                
                for(int k=0; k<nrn; k++){
                    int qqq = reaction[ppp].getreactantIndex(k);
                    RG[i].setisoindex(k,qqq);
                    RG[i].setreactantIsoIndex(k,qqq);
                    RG[i].setisoZ(k,reaction[ppp].getreactantZ(k));
                    RG[i].setisoN(k,reaction[ppp].getreactantN(k));
                    RG[i].setisoA(k,reaction[ppp].getreactantA(k));
                    RG[i].setisolabel(k,isoLabel[qqq]);
                }
                
                // Loop over product isotopes
                
                int nrn2 = RG[i].getnumberProducts(rn);
                upper2 = reaction[ck1].getnumberProducts();
                
                for(int k=0; k<nrn2; k++){
                    int qqq = reaction[ppp].getproductIndex(k);
                    RG[i].setisoindex(k+nrn,qqq);
                    RG[i].setproductIsoIndex(k,qqq);
                    RG[i].setisoZ(k+nrn,reaction[ppp].getproductZ(k));
                    RG[i].setisoN(k+nrn,reaction[ppp].getproductN(k));
                    RG[i].setisoA(k+nrn,reaction[ppp].getproductA(k));
                    RG[i].setisolabel(k+nrn,isoLabel[qqq]);
                }

                // Set the Ys in the RG
                
                int upk = RG[i].getnumberReactants(rn) + RG[i].getnumberProducts(rn);
                for(int k=0; k<upk; k++){
                    int yindex = RG[i].getisoindex(k);
                    RG[i].setisoY(k,Y[yindex]);
                }
            }
        }
        
        // Populate the species index array for this RG using reference reaction reffer
        
        int RGclassRef = RGclass[RG[i].getmemberReactions(reffer)];
        RG[i].setniso(RGclassRef);
        fprintf(pFileD,"\nRG[%d]: refreac=%d RGclassRef=%d niso=%d Reactions=%d\n",
            i,RG[i].getrefreac(),RGclassRef,
            RG[i].getniso(),RG[i].getnumberMemberReactions() );
        
        // Set values of numberC for each RG
        
        switch ( RG[i].getrgclass() ){
            
            case 1:
                
                RG[i].setnumberC(1);
                break;
                
            case 2:
                
                RG[i].setnumberC(2);
                break;
                
            case 3:
                
                RG[i].setnumberC(3);
                break;
                
            case 4:
                
                RG[i].setnumberC(3);
                break;
                
            case 5:
                
                RG[i].setnumberC(4);
                break;
                
            // Bookkeeping. rgclass = 6 (F) can only contain one reaction from ReacLib class
            // 7 (a+b -> c + d + e + f),since there are no 4-body reactions in ReacLib
            // to serve as the inverse reaction.  But we will assume that all reactions
            // belong to a unique reaction group for bookkeeping,even if there is only one 
            // reaction in the reaction group so it can never equilibrate.
                
            case 6: 
                
                RG[i].setnumberC(0);
                break;
                
        }
    }
    
    // Summary of reaction groups
    
    for(int i=0; i<numberRG; i++){
        
        fprintf(pFileD,"\n\nSummary: RG=%d",RG[i].getRGn());
        int numr = RG[i].getnumberMemberReactions();
        
        for(int j=0; j<numr; j++){
            
            int reacID = RG[i].getmemberReactions(j);
            fprintf(pFileD,
                "\n%d %s iso[0]=%s iso[1]=%s iso[2]=%s iso[3]=%s",
                j,reacLabel[reacID],RG[i].getisolabel(0),
                RG[i].getisolabel(1),RG[i].getisolabel(2),
                RG[i].getisolabel(3)
            );
        }
    }
    
    // Check that this function has assigned isotope indices in each
    // reaction group consistent with the order used for partial equilibrium
    // in the original Java code.
    
    fprintf(pFileD,"\n\n\nSUMMARY of order for isotopes for PE in ReactionGroup objects:");
    
    for(int i=0; i<numberRG; i++){
        
        int rn = RG[i].getrefreac();
        int upjj = RG[i].getnumberReactants(rn) + RG[i].getnumberProducts(rn);
        fprintf(pFileD,
            "\n\nRG=%d  RGclass=%d %s Species Index:",
            i,RG[i].getrgclass(),
            reaction[RG[i].getmemberReactions(RG[i].getrefreac())].getreacGroupSymbol() 
        );
        
        for(int jj=0; jj<upjj; jj++){
            fprintf(pFileD," iso[%d]=%d",jj,RG[i].getisoindex(jj));
        }
        
        fprintf(pFileD,"\n     ");
        for(int jj=0; jj<upjj; jj++){
            fprintf(pFileD," isolabel[%d]=%s",jj,RG[i].getisolabel(jj));
        }
        
        fprintf(pFileD,
            "\n      REACTANTS: reactantIndex[0]=%d",RG[i].getreactantIsoIndex(0));
        for(int jj=1; jj<RG[i].getnumberReactants(rn); jj++){
            fprintf(pFileD," reactantIndex[%d]=%d",jj,RG[i].getreactantIsoIndex(jj));
        }
        
        fprintf(pFileD,
            "\n      PRODUCTS: productIndex[0]=%d",RG[i].getproductIsoIndex(0));
        for(int jj=1; jj<RG[i].getnumberProducts(rn); jj++){
            fprintf(pFileD," productIndex[%d]=%d",jj,RG[i].getproductIsoIndex(jj));
        }
        
        fprintf(pFileD,"\n      Z[0]=%d",RG[i].getisoZ(0));
        for(int jj=1; jj<upjj; jj++){
            fprintf(pFileD," Z[%d]=%d",jj,RG[i].getisoZ(jj));
        }
        
        fprintf(pFileD,"\n      N[0]=%d",RG[i].getisoN(0));
        for(int jj=1; jj<upjj; jj++){
            fprintf(pFileD," N[%d]=%d",jj,RG[i].getisoN(jj));
        }
        
        fprintf(pFileD,"\n      A[0]=%d",RG[i].getisoA(0));
        for(int jj=1; jj<upjj; jj++){
            fprintf(pFileD," A[%d]=%d",jj,RG[i].getisoA(jj));
        }
        
        fprintf(pFileD,"\n      isoY[0]=%8.5e",RG[i].getisoY(0));
        for(int jj=1; jj<upjj; jj++){
            fprintf(pFileD," isoY[%d]=%8.5e",jj,RG[i].getisoY(jj));
        }
        
        fprintf(pFileD,"\n      isoYeq[0]=%8.5e",RG[i].getisoYeq(0));
        for(int jj=1; jj<upjj; jj++){
            fprintf(pFileD," isoYeq[%d]=%8.5e",jj,RG[i].getisoYeq(jj));
        }
    }
}       // End function assignRG()


// Function that can be called from main or any class to set field
// in the Species objects isotope[].

void setSpeciesfplus(int index,double fp){
    isotope[index].setfplus(fp);
}

// Function that can be called from main or any class to set field
// in the Species objects isotope[].

void setSpeciesfminus(int index,double fm){
    isotope[index].setfminus(fm);
    isotope[index].setkeff(fm/(isotope[index].getY0()+1.0e-30));
    keff[index] = isotope[index].getkeff();
}

// Function that can be called from main or any class to set field
// dydt in the Species objects isotope[].

void setSpeciesdYdt(int index,double dydt){
    isotope[index].setdYdt(dydt);
}


// Diagnostic function.  Not presently used.

void showY(){
    double sumXnow = 0.0;
    for(int i=0; i<ISOTOPES; i++){
        fprintf(pFileD,"\n   Y[%d]=%12.10e Y0[%d]=%12.10e X[%d]=%12.10e",
            i,Y[i],i,Y0[i],i,X[i] );
        sumXnow += X[i];
    }
    fprintf(pFileD,"\n   sumX=%12.10e sumXnow=%12.10e sumXlast=%12.10e",
        sumX,sumXnow,sumXlast
    );
}


// Function updateY0() that can be called from main or any class to
// update main Y0[] array,Species objects isotope[],and ReactionGroup
// objects RG[i] with current Y[] values.

void updateY0(){
    
    // Set Y0 in main array Y0[i] and in Species objects isotope[i]
    
    for(int i=0; i<ISOTOPES; i++){
        Y0[i] = Y[i];
        isotope[i].setY0(Y[i]);
    }
    
    // Set Y0 in ReactionGroup objects RG[i]
    
//     for(int i=0; i<numberRG; i++){
//         for(int j=0; j<RG[i].getniso(); j++){
//             int jj = RG[i].getisoindex(j);
//             RG[i].setisoY0(j,Y[jj]);
//         }
//     }
    
    for(int i=0; i<numberRG; i++){
        
        int jup = RG[i].getniso();
        
        if(jup < 0 || jup > 6){
            printf("\n*** ERROR: Invalid value niso=%d in updateY0() for RG=%d\n\n",jup,i);
            exit(-1);          // Exit program since something is corrupt
        }
        
        for(int j=0; j<jup; j++){
            int jj = RG[i].getisoindex(j);
            RG[i].setisoY0(j,Y[jj]);
            int segf = jj;    // Dummy debug
        }
    }
    
}


// Function computeReactionFluxes() that can be called from main or another 
// class to set flux fields in the reaction[] objects.  Generally rates only
// need be recomputed if the temperature or density change,but fluxes must 
// be recomputed by calling this function any time either the rates or the 
// species populations change.

void computeReactionFluxes(){
    
    // Use functions of the Reaction class to compute fluxes.  We have instantiated
    // a set of Reaction objects in the array reaction[i],one entry for each
    // reaction in the network. Loop over this array and call the computeFlux()
    // function of Reaction on each object. Fluxes must be recomputed at each timestep
    // since they depend on the rates and the abundances. If temperature and density
    // are constant the rates won't change,but the fluxes generally will since
    // the abundances change even if the rates are constant as the network evolves.
    
    for(int i=0; i<SIZE; i++){
        reaction[i].computeFlux();
    }
    
    // Set the flux fields in the ReactionGroup objects RG[] from master flux
    // array Flux[].
    
    for(int i=0; i<numberRG; i++){
        RG[i].setRGfluxes();
    }
    
    // Call the static function Reaction::populateFplusFminus() to populate F+ and F-
    // for each isotope set up in setupFplusFminus() from master flux array computed
    // with setRGfluxes() above. We do it in this way because each flux is used in more than
    // one place but this way it is computed only once for each timestep.  This is efficient
    // because computing fluxes is the most time-consuming aspect of the algebraic explicit
    // algorithms.
    
    Reaction::populateFplusFminus();
    
    // Sum F+ and F- for each isotope
    
    sumFplusFminus();
}


// Function sumFplusFminus() to sum the total F+ and 
// F- for each isotope. Moved here from original static function in class 
// Reaction to make diagnostics easier.

void sumFplusFminus(){
    
    int minny = 0;
    double accum;
    double dydt;
    
    // Loop over isotopes and reactions and sum F+ for each species
    
    for(int i=0; i < numberSpecies; i++){	
        
        // Sum F+ for each isotope
        
        if(i > 0) minny = FplusMax[i-1]+1;
        accum = 0.0;
        
        for(int j=minny; j<=FplusMax[i]; j++){
            accum += Fplus[j];
        }
        
        setSpeciesfplus(i,accum);      // Also sets FplusSum[i] = accum;
    }   
        
    // Loop over isotopes and reactions an sum F- for each species
    
    for(int i=0; i < numberSpecies; i++){
        
        minny = 0;
        if(i>0) minny = FminusMax[i-1]+1;
        accum = 0.0;
        
        for(int j=minny; j<=FminusMax[i]; j++){
            accum += Fminus[j];
        }
    
        setSpeciesfminus(i,accum);    // Also sets FminusSum[i] = accum and keff
        setSpeciesdYdt(i,FplusSum[i] - FminusSum[i]);
        
        // Store net flux
        
        dF[i] = FplusSum[i] - FminusSum[i];
        
    }
    
}

<|MERGE_RESOLUTION|>--- conflicted
+++ resolved
@@ -217,10 +217,6 @@
 // density in the calculation is also output to the file gnu_out/hydroProfile.out
 // in format suitable for gnuplot.
 
-<<<<<<< HEAD
-=======
-//char hydroFile[] = "data/hydroProfile.out";
->>>>>>> 45e534da
 char hydroFile[] = "data/nova125DProfile_400.inp";
 //char hydroFile[] = "data/rosswog.profile";
 
@@ -327,11 +323,7 @@
 double start_time = 1e-5;             // Start time for integration
 double logStart = log10(start_time);   // Base 10 log start time
 double startplot_time = 1e-3;          // Start time for plot output
-<<<<<<< HEAD
-double stop_time = 1e10;                // Stop time for integration
-=======
-double stop_time = 1e9;                // Stop time for integration
->>>>>>> 45e534da
+double stop_time = 1e6;                // Stop time for integration
 double logStop = log10(stop_time);     // Base-10 log stop time
 double dt_start = 0.01*start_time;     // Initial value of integration dt
 double dt_saved;                       // Full timestep used for this int step
@@ -2322,13 +2314,7 @@
         // Now compare rv1 and -rv2 to see if the two vectors are
         // negatives of each other.
         
-<<<<<<< HEAD
-        rv2minus = gsl_vector_alloc(ISOTOPES);
-        gsl_vector_memcpy(rv2minus,rv2);
-        gsl_vector_scale(rv2minus,-1);
-        kk = gsl_vector_equal(rv1,rv2minus);
-        
-=======
+
         gsl_vector * rv2minus = gsl_vector_alloc(ISOTOPES);
         gsl_vector_memcpy(rv2minus, rv2);
         gsl_vector_scale(rv2minus, -1);
@@ -2338,7 +2324,6 @@
         // this and remove the repeated allocation all together.
         gsl_vector_free(rv2minus);
  
->>>>>>> 45e534da
         if(kk==0){
             
             return 0;  // rv1 not equal to rv2 and not equal to -rv2
